--- conflicted
+++ resolved
@@ -999,11 +999,7 @@
 			isa = PBXVariantGroup;
 			children = (
 				8400D5DF1E1AB32A006785F5 /* Base */,
-<<<<<<< HEAD
-				8400D6021E1AB412006785F5 /* zh-Hans */,
-=======
 				72CAEE6D1E229EAE00B8C894 /* zh-Hans */,
->>>>>>> 165f118e
 				F4C61DF91E20423A00A43BCC /* de */,
 			);
 			name = PrefGeneralViewController.xib;
