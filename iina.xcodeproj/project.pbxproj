// !$*UTF8*$!
{
	archiveVersion = 1;
	classes = {
	};
	objectVersion = 46;
	objects = {

/* Begin PBXBuildFile section */
		496B19921E2968530035AF10 /* PIP.framework in Frameworks */ = {isa = PBXBuildFile; fileRef = 496B19911E2968530035AF10 /* PIP.framework */; settings = {ATTRIBUTES = (Weak, ); }; };
		5FE59D56E0B71860AC1EDCA8 /* Pods_iina.framework in Frameworks */ = {isa = PBXBuildFile; fileRef = 867483705008F086E07B0A6B /* Pods_iina.framework */; };
		6100FF2B1EDF9806002CF0FB /* dsa_pub.pem in Resources */ = {isa = PBXBuildFile; fileRef = 6100FF2A1EDF9806002CF0FB /* dsa_pub.pem */; };
		8400D5C41E17C6D2006785F5 /* AboutWindowController.swift in Sources */ = {isa = PBXBuildFile; fileRef = 8400D5C21E17C6D2006785F5 /* AboutWindowController.swift */; };
		8400D5C61E1AB2F1006785F5 /* MainWindowController.xib in Resources */ = {isa = PBXBuildFile; fileRef = 8400D5C81E1AB2F1006785F5 /* MainWindowController.xib */; };
		8400D5C91E1AB2F9006785F5 /* QuickSettingViewController.xib in Resources */ = {isa = PBXBuildFile; fileRef = 8400D5CB1E1AB2F9006785F5 /* QuickSettingViewController.xib */; };
		8400D5CC1E1AB2FF006785F5 /* PlaylistViewController.xib in Resources */ = {isa = PBXBuildFile; fileRef = 8400D5CE1E1AB2FF006785F5 /* PlaylistViewController.xib */; };
		8400D5CF1E1AB306006785F5 /* CropSettingsViewController.xib in Resources */ = {isa = PBXBuildFile; fileRef = 8400D5D11E1AB306006785F5 /* CropSettingsViewController.xib */; };
		8400D5D21E1AB312006785F5 /* InspectorWindowController.xib in Resources */ = {isa = PBXBuildFile; fileRef = 8400D5D41E1AB312006785F5 /* InspectorWindowController.xib */; };
		8400D5D51E1AB317006785F5 /* FilterWindowController.xib in Resources */ = {isa = PBXBuildFile; fileRef = 8400D5D71E1AB317006785F5 /* FilterWindowController.xib */; };
		8400D5D81E1AB31B006785F5 /* AboutWindowController.xib in Resources */ = {isa = PBXBuildFile; fileRef = 8400D5DA1E1AB31B006785F5 /* AboutWindowController.xib */; };
		8400D5DB1E1AB326006785F5 /* FontPickerWindowController.xib in Resources */ = {isa = PBXBuildFile; fileRef = 8400D5DD1E1AB326006785F5 /* FontPickerWindowController.xib */; };
		8400D5DE1E1AB32A006785F5 /* PrefGeneralViewController.xib in Resources */ = {isa = PBXBuildFile; fileRef = 8400D5E01E1AB32A006785F5 /* PrefGeneralViewController.xib */; };
		8400D5E11E1AB32F006785F5 /* PrefUIViewController.xib in Resources */ = {isa = PBXBuildFile; fileRef = 8400D5E31E1AB32F006785F5 /* PrefUIViewController.xib */; };
		8400D5E41E1AB333006785F5 /* PrefControlViewController.xib in Resources */ = {isa = PBXBuildFile; fileRef = 8400D5E61E1AB333006785F5 /* PrefControlViewController.xib */; };
		8400D5E71E1AB337006785F5 /* PrefKeyBindingViewController.xib in Resources */ = {isa = PBXBuildFile; fileRef = 8400D5E91E1AB337006785F5 /* PrefKeyBindingViewController.xib */; };
		8400D5EA1E1AB33B006785F5 /* KeyRecordViewController.xib in Resources */ = {isa = PBXBuildFile; fileRef = 8400D5EC1E1AB33B006785F5 /* KeyRecordViewController.xib */; };
		8400D5ED1E1AB33F006785F5 /* PrefAdvancedViewController.xib in Resources */ = {isa = PBXBuildFile; fileRef = 8400D5EF1E1AB33F006785F5 /* PrefAdvancedViewController.xib */; };
		8400D5F01E1AB344006785F5 /* PrefCodecViewController.xib in Resources */ = {isa = PBXBuildFile; fileRef = 8400D5F21E1AB344006785F5 /* PrefCodecViewController.xib */; };
		8400D5F31E1AB348006785F5 /* PrefSubViewController.xib in Resources */ = {isa = PBXBuildFile; fileRef = 8400D5F51E1AB348006785F5 /* PrefSubViewController.xib */; };
		8400D5F61E1AB34D006785F5 /* PrefNetworkViewController.xib in Resources */ = {isa = PBXBuildFile; fileRef = 8400D5F81E1AB34D006785F5 /* PrefNetworkViewController.xib */; };
		8407D1401E3A684C0043895D /* ViewLayer.swift in Sources */ = {isa = PBXBuildFile; fileRef = 8407D13F1E3A684C0043895D /* ViewLayer.swift */; };
		840820111ECF6C1800361416 /* FileGroup.swift in Sources */ = {isa = PBXBuildFile; fileRef = 840820101ECF6C1800361416 /* FileGroup.swift */; };
		840AF5821E732C8F00F4AF92 /* JustXMLRPC.swift in Sources */ = {isa = PBXBuildFile; fileRef = 840AF5811E732C8F00F4AF92 /* JustXMLRPC.swift */; };
		840AF5841E73CE3900F4AF92 /* OpenSubSubtitle.swift in Sources */ = {isa = PBXBuildFile; fileRef = 840AF5831E73CE3900F4AF92 /* OpenSubSubtitle.swift */; };
		840D47981DFEEE6A000D9A64 /* KeyMapping.swift in Sources */ = {isa = PBXBuildFile; fileRef = 840D47971DFEEE6A000D9A64 /* KeyMapping.swift */; };
		840D479B1DFEF649000D9A64 /* KeyRecordViewController.swift in Sources */ = {isa = PBXBuildFile; fileRef = 840D47991DFEF649000D9A64 /* KeyRecordViewController.swift */; };
		840D47A01DFEFC49000D9A64 /* KeyRecordView.swift in Sources */ = {isa = PBXBuildFile; fileRef = 840D479F1DFEFC49000D9A64 /* KeyRecordView.swift */; };
		841A599D1E1FF5800079E177 /* SleepPreventer.swift in Sources */ = {isa = PBXBuildFile; fileRef = 841A599C1E1FF5800079E177 /* SleepPreventer.swift */; };
		841B14281E941DFF00744AB8 /* TimeLabelOverflowedStackView.swift in Sources */ = {isa = PBXBuildFile; fileRef = 841B14271E941DFF00744AB8 /* TimeLabelOverflowedStackView.swift */; };
		842904E21F0EC01600478376 /* AutoFileMatcher.swift in Sources */ = {isa = PBXBuildFile; fileRef = 842904E11F0EC01600478376 /* AutoFileMatcher.swift */; };
		842F55A51EA17E7E0081D475 /* IINACommand.swift in Sources */ = {isa = PBXBuildFile; fileRef = 842F55A41EA17E7E0081D475 /* IINACommand.swift */; };
		8434BAA71D5DF2DA003BECF2 /* Extensions.swift in Sources */ = {isa = PBXBuildFile; fileRef = 8434BAA61D5DF2DA003BECF2 /* Extensions.swift */; };
		8434BAAD1D5E4546003BECF2 /* SlideUpButton.swift in Sources */ = {isa = PBXBuildFile; fileRef = 8434BAAC1D5E4546003BECF2 /* SlideUpButton.swift */; };
		843FFD4D1D5DAA01001F3A44 /* RoundedTextFieldCell.swift in Sources */ = {isa = PBXBuildFile; fileRef = 843FFD4C1D5DAA01001F3A44 /* RoundedTextFieldCell.swift */; };
		844D72EF1E056E1400522E5E /* input.conf in Copy Configs */ = {isa = PBXBuildFile; fileRef = 84E745D81DFDE8C100588DED /* input.conf */; };
		844DE1BF1D3E2B9900272589 /* MPVEvent.swift in Sources */ = {isa = PBXBuildFile; fileRef = 844DE1BE1D3E2B9900272589 /* MPVEvent.swift */; };
		8450403D1E0A9EE20079C194 /* InspectorWindowController.swift in Sources */ = {isa = PBXBuildFile; fileRef = 8450403B1E0A9EE20079C194 /* InspectorWindowController.swift */; };
		845040401E0ACADD0079C194 /* MPVNode.swift in Sources */ = {isa = PBXBuildFile; fileRef = 8450403F1E0ACADD0079C194 /* MPVNode.swift */; };
		845040471E0B0F500079C194 /* CropSettingsViewController.swift in Sources */ = {isa = PBXBuildFile; fileRef = 845040451E0B0F500079C194 /* CropSettingsViewController.swift */; };
		8450404A1E0B13230079C194 /* CropBoxView.swift in Sources */ = {isa = PBXBuildFile; fileRef = 845040491E0B13230079C194 /* CropBoxView.swift */; };
		8452DD851D3B956D008A543A /* Preference.swift in Sources */ = {isa = PBXBuildFile; fileRef = 8452DD841D3B956D008A543A /* Preference.swift */; };
		8452DD891D3CB4EF008A543A /* vertexShader.glsl in Resources */ = {isa = PBXBuildFile; fileRef = 8452DD881D3CB4EF008A543A /* vertexShader.glsl */; };
		8452DD8B1D3CB519008A543A /* fragmentShader.glsl in Resources */ = {isa = PBXBuildFile; fileRef = 8452DD8A1D3CB519008A543A /* fragmentShader.glsl */; };
		845404AA1E4396F500B02B12 /* ScriptLoader.swift in Sources */ = {isa = PBXBuildFile; fileRef = 845404A91E4396F500B02B12 /* ScriptLoader.swift */; };
		845404AC1E43980900B02B12 /* LuaScript.swift in Sources */ = {isa = PBXBuildFile; fileRef = 845404AB1E43980900B02B12 /* LuaScript.swift */; };
		845ABEAC1D4D19C000BFB15B /* MPVTrack.swift in Sources */ = {isa = PBXBuildFile; fileRef = 845ABEAB1D4D19C000BFB15B /* MPVTrack.swift */; };
		845AC09C1E1AE6C10080B614 /* Localizable.strings in Resources */ = {isa = PBXBuildFile; fileRef = 845AC09E1E1AE6C10080B614 /* Localizable.strings */; };
		845E2F441E76B641002C6588 /* SubSelectWindowController.swift in Sources */ = {isa = PBXBuildFile; fileRef = 845E2F421E76B641002C6588 /* SubSelectWindowController.swift */; };
		845FB0C71D39462E00C011E0 /* ControlBarView.swift in Sources */ = {isa = PBXBuildFile; fileRef = 845FB0C61D39462E00C011E0 /* ControlBarView.swift */; };
		8460FBA91D6497490081841B /* PlaylistViewController.swift in Sources */ = {isa = PBXBuildFile; fileRef = 8460FBA71D6497490081841B /* PlaylistViewController.swift */; };
		8461BA3D1E407DF7008BB852 /* libmpv.1.24.0.dylib in Frameworks */ = {isa = PBXBuildFile; fileRef = 8461BA211E407DF7008BB852 /* libmpv.1.24.0.dylib */; };
		8461BA471E407E24008BB852 /* libass.9.dylib in Copy Dylibs */ = {isa = PBXBuildFile; fileRef = 8461BA0F1E407DF7008BB852 /* libass.9.dylib */; settings = {ATTRIBUTES = (CodeSignOnCopy, ); }; };
		8461BA481E407E24008BB852 /* libavcodec.57.dylib in Copy Dylibs */ = {isa = PBXBuildFile; fileRef = 8461BA101E407DF7008BB852 /* libavcodec.57.dylib */; settings = {ATTRIBUTES = (CodeSignOnCopy, ); }; };
		8461BA491E407E24008BB852 /* libavdevice.57.dylib in Copy Dylibs */ = {isa = PBXBuildFile; fileRef = 8461BA111E407DF7008BB852 /* libavdevice.57.dylib */; settings = {ATTRIBUTES = (CodeSignOnCopy, ); }; };
		8461BA4A1E407E24008BB852 /* libavfilter.6.dylib in Copy Dylibs */ = {isa = PBXBuildFile; fileRef = 8461BA121E407DF7008BB852 /* libavfilter.6.dylib */; settings = {ATTRIBUTES = (CodeSignOnCopy, ); }; };
		8461BA4B1E407E24008BB852 /* libavformat.57.dylib in Copy Dylibs */ = {isa = PBXBuildFile; fileRef = 8461BA131E407DF7008BB852 /* libavformat.57.dylib */; settings = {ATTRIBUTES = (CodeSignOnCopy, ); }; };
		8461BA4C1E407E24008BB852 /* libavresample.3.dylib in Copy Dylibs */ = {isa = PBXBuildFile; fileRef = 8461BA141E407DF7008BB852 /* libavresample.3.dylib */; settings = {ATTRIBUTES = (CodeSignOnCopy, ); }; };
		8461BA4D1E407E24008BB852 /* libavutil.55.dylib in Copy Dylibs */ = {isa = PBXBuildFile; fileRef = 8461BA151E407DF7008BB852 /* libavutil.55.dylib */; settings = {ATTRIBUTES = (CodeSignOnCopy, ); }; };
		8461BA4F1E407E24008BB852 /* libfontconfig.1.dylib in Copy Dylibs */ = {isa = PBXBuildFile; fileRef = 8461BA171E407DF7008BB852 /* libfontconfig.1.dylib */; settings = {ATTRIBUTES = (CodeSignOnCopy, ); }; };
		8461BA501E407E24008BB852 /* libfreetype.6.dylib in Copy Dylibs */ = {isa = PBXBuildFile; fileRef = 8461BA181E407DF7008BB852 /* libfreetype.6.dylib */; settings = {ATTRIBUTES = (CodeSignOnCopy, ); }; };
		8461BA511E407E24008BB852 /* libfribidi.0.dylib in Copy Dylibs */ = {isa = PBXBuildFile; fileRef = 8461BA191E407DF7008BB852 /* libfribidi.0.dylib */; settings = {ATTRIBUTES = (CodeSignOnCopy, ); }; };
		8461BA521E407E24008BB852 /* libglib-2.0.0.dylib in Copy Dylibs */ = {isa = PBXBuildFile; fileRef = 8461BA1A1E407DF7008BB852 /* libglib-2.0.0.dylib */; settings = {ATTRIBUTES = (CodeSignOnCopy, ); }; };
		8461BA531E407E24008BB852 /* libharfbuzz.0.dylib in Copy Dylibs */ = {isa = PBXBuildFile; fileRef = 8461BA1B1E407DF7008BB852 /* libharfbuzz.0.dylib */; settings = {ATTRIBUTES = (CodeSignOnCopy, ); }; };
		8461BA541E407E24008BB852 /* libintl.8.dylib in Copy Dylibs */ = {isa = PBXBuildFile; fileRef = 8461BA1C1E407DF7008BB852 /* libintl.8.dylib */; settings = {ATTRIBUTES = (CodeSignOnCopy, ); }; };
		8461BA551E407E24008BB852 /* libjpeg.8.dylib in Copy Dylibs */ = {isa = PBXBuildFile; fileRef = 8461BA1D1E407DF7008BB852 /* libjpeg.8.dylib */; settings = {ATTRIBUTES = (CodeSignOnCopy, ); }; };
		8461BA561E407E24008BB852 /* liblcms2.2.dylib in Copy Dylibs */ = {isa = PBXBuildFile; fileRef = 8461BA1E1E407DF7008BB852 /* liblcms2.2.dylib */; settings = {ATTRIBUTES = (CodeSignOnCopy, ); }; };
		8461BA571E407E24008BB852 /* liblua.5.2.dylib in Copy Dylibs */ = {isa = PBXBuildFile; fileRef = 8461BA1F1E407DF7008BB852 /* liblua.5.2.dylib */; settings = {ATTRIBUTES = (CodeSignOnCopy, ); }; };
		8461BA581E407E24008BB852 /* libmp3lame.0.dylib in Copy Dylibs */ = {isa = PBXBuildFile; fileRef = 8461BA201E407DF7008BB852 /* libmp3lame.0.dylib */; settings = {ATTRIBUTES = (CodeSignOnCopy, ); }; };
		8461BA591E407E24008BB852 /* libmpv.1.24.0.dylib in Copy Dylibs */ = {isa = PBXBuildFile; fileRef = 8461BA211E407DF7008BB852 /* libmpv.1.24.0.dylib */; settings = {ATTRIBUTES = (CodeSignOnCopy, ); }; };
		8461BA5A1E407E24008BB852 /* libmpv.1.dylib in Copy Dylibs */ = {isa = PBXBuildFile; fileRef = 8461BA221E407DF7008BB852 /* libmpv.1.dylib */; settings = {ATTRIBUTES = (CodeSignOnCopy, ); }; };
		8461BA5B1E407E24008BB852 /* libmpv.dylib in Copy Dylibs */ = {isa = PBXBuildFile; fileRef = 8461BA231E407DF7008BB852 /* libmpv.dylib */; settings = {ATTRIBUTES = (CodeSignOnCopy, ); }; };
		8461BA5C1E407E24008BB852 /* libpcre.1.dylib in Copy Dylibs */ = {isa = PBXBuildFile; fileRef = 8461BA241E407DF7008BB852 /* libpcre.1.dylib */; settings = {ATTRIBUTES = (CodeSignOnCopy, ); }; };
		8461BA5D1E407E24008BB852 /* libpng16.16.dylib in Copy Dylibs */ = {isa = PBXBuildFile; fileRef = 8461BA251E407DF7008BB852 /* libpng16.16.dylib */; settings = {ATTRIBUTES = (CodeSignOnCopy, ); }; };
		8461BA5E1E407E24008BB852 /* libpostproc.54.dylib in Copy Dylibs */ = {isa = PBXBuildFile; fileRef = 8461BA261E407DF7008BB852 /* libpostproc.54.dylib */; settings = {ATTRIBUTES = (CodeSignOnCopy, ); }; };
		8461BA5F1E407E24008BB852 /* libswresample.2.dylib in Copy Dylibs */ = {isa = PBXBuildFile; fileRef = 8461BA271E407DF7008BB852 /* libswresample.2.dylib */; settings = {ATTRIBUTES = (CodeSignOnCopy, ); }; };
		8461BA601E407E24008BB852 /* libswscale.4.dylib in Copy Dylibs */ = {isa = PBXBuildFile; fileRef = 8461BA281E407DF7008BB852 /* libswscale.4.dylib */; settings = {ATTRIBUTES = (CodeSignOnCopy, ); }; };
		8461BA611E407E24008BB852 /* libuchardet.0.dylib in Copy Dylibs */ = {isa = PBXBuildFile; fileRef = 8461BA291E407DF7008BB852 /* libuchardet.0.dylib */; settings = {ATTRIBUTES = (CodeSignOnCopy, ); }; };
		8461BA621E407E24008BB852 /* libx264.148.dylib in Copy Dylibs */ = {isa = PBXBuildFile; fileRef = 8461BA2A1E407DF7008BB852 /* libx264.148.dylib */; settings = {ATTRIBUTES = (CodeSignOnCopy, ); }; };
		8461BA681E4237C7008BB852 /* youtube-dl in Copy Executables */ = {isa = PBXBuildFile; fileRef = 8461BA671E4237C2008BB852 /* youtube-dl */; settings = {ATTRIBUTES = (CodeSignOnCopy, ); }; };
		8461C52E1D45FFF6006E91FF /* PlaySliderCell.swift in Sources */ = {isa = PBXBuildFile; fileRef = 8461C52D1D45FFF6006E91FF /* PlaySliderCell.swift */; };
		8461C5301D462488006E91FF /* VideoTime.swift in Sources */ = {isa = PBXBuildFile; fileRef = 8461C52F1D462488006E91FF /* VideoTime.swift */; };
		846352581EEEE11A0043F0CC /* ThumbnailPeekView.swift in Sources */ = {isa = PBXBuildFile; fileRef = 846352571EEEE11A0043F0CC /* ThumbnailPeekView.swift */; };
		8466BE181D5CDD0300039D03 /* QuickSettingViewController.swift in Sources */ = {isa = PBXBuildFile; fileRef = 8466BE161D5CDD0300039D03 /* QuickSettingViewController.swift */; };
		847644081D48B413004F6DF5 /* MPVOption.swift in Sources */ = {isa = PBXBuildFile; fileRef = 847644071D48B413004F6DF5 /* MPVOption.swift */; };
		8476440A1D48CC3D004F6DF5 /* MPVCommand.swift in Sources */ = {isa = PBXBuildFile; fileRef = 847644091D48CC3D004F6DF5 /* MPVCommand.swift */; };
		8476440C1D48F63D004F6DF5 /* OSDMessage.swift in Sources */ = {isa = PBXBuildFile; fileRef = 8476440B1D48F63D004F6DF5 /* OSDMessage.swift */; };
		84791C8B1D405E9D0069E28A /* PlaybackInfo.swift in Sources */ = {isa = PBXBuildFile; fileRef = 84791C8A1D405E9D0069E28A /* PlaybackInfo.swift */; };
		84795C371E0825AD0059A648 /* GifGenerator.swift in Sources */ = {isa = PBXBuildFile; fileRef = 84795C361E0825AD0059A648 /* GifGenerator.swift */; };
		84795C3A1E083EE30059A648 /* PrefControlViewController.swift in Sources */ = {isa = PBXBuildFile; fileRef = 84795C381E083EE30059A648 /* PrefControlViewController.swift */; };
		847C62CA1DC13CDA00E1EF16 /* PrefGeneralViewController.swift in Sources */ = {isa = PBXBuildFile; fileRef = 847C62C81DC13CDA00E1EF16 /* PrefGeneralViewController.swift */; };
		84817C961DBDCA5F00CC2279 /* SettingsListCellView.swift in Sources */ = {isa = PBXBuildFile; fileRef = 84817C951DBDCA5F00CC2279 /* SettingsListCellView.swift */; };
		84817C981DBDCE4300CC2279 /* RoundedColorWell.swift in Sources */ = {isa = PBXBuildFile; fileRef = 84817C971DBDCE4300CC2279 /* RoundedColorWell.swift */; };
		8483FB001EDFF325000F55D6 /* Credits.rtf in Resources */ = {isa = PBXBuildFile; fileRef = 8483FAFF1EDFF325000F55D6 /* Credits.rtf */; };
		84879A981E0FFC7E0004F894 /* PrefUIViewController.swift in Sources */ = {isa = PBXBuildFile; fileRef = 84879A961E0FFC7E0004F894 /* PrefUIViewController.swift */; };
		84879A9B1E1032480004F894 /* ShortcutAvailableTextField.swift in Sources */ = {isa = PBXBuildFile; fileRef = 84879A9A1E1032480004F894 /* ShortcutAvailableTextField.swift */; };
		8487BEC11D744FA800FD17B0 /* FlippedView.swift in Sources */ = {isa = PBXBuildFile; fileRef = 8487BEC01D744FA800FD17B0 /* FlippedView.swift */; };
		8487BEC31D76A1AF00FD17B0 /* MenuController.swift in Sources */ = {isa = PBXBuildFile; fileRef = 8487BEC21D76A1AF00FD17B0 /* MenuController.swift */; };
		8488D6DC1E1167EF00D5B952 /* FileSize.swift in Sources */ = {isa = PBXBuildFile; fileRef = 8488D6DB1E1167EF00D5B952 /* FileSize.swift */; };
		8488D6DF1E11791300D5B952 /* PrefCodecViewController.swift in Sources */ = {isa = PBXBuildFile; fileRef = 8488D6DD1E11791300D5B952 /* PrefCodecViewController.swift */; };
		8488D6E31E1183D300D5B952 /* PrefSubViewController.swift in Sources */ = {isa = PBXBuildFile; fileRef = 8488D6E11E1183D300D5B952 /* PrefSubViewController.swift */; };
		8488D6E71E11ABE900D5B952 /* PrefNetworkViewController.swift in Sources */ = {isa = PBXBuildFile; fileRef = 8488D6E51E11ABE900D5B952 /* PrefNetworkViewController.swift */; };
		8492C2861E771FB200CE5825 /* ISO639_2.strings in Resources */ = {isa = PBXBuildFile; fileRef = 8492C2851E771FB200CE5825 /* ISO639_2.strings */; };
		8492C2881E7721A600CE5825 /* ISO639_2Helper.swift in Sources */ = {isa = PBXBuildFile; fileRef = 8492C2871E7721A600CE5825 /* ISO639_2Helper.swift */; };
		849581F11F02728700D3B359 /* InitialWindowController.swift in Sources */ = {isa = PBXBuildFile; fileRef = 849581EF1F02728700D3B359 /* InitialWindowController.swift */; };
		849581F31F03D55A00D3B359 /* InitialWindowController.xib in Resources */ = {isa = PBXBuildFile; fileRef = 849581F51F03D55A00D3B359 /* InitialWindowController.xib */; };
		84996F901EC11CE6009A8A39 /* HistoryWindowController.xib in Resources */ = {isa = PBXBuildFile; fileRef = 84996F921EC11CE6009A8A39 /* HistoryWindowController.xib */; };
		84A0BA901D2F8D4100BC8DA1 /* IINAError.swift in Sources */ = {isa = PBXBuildFile; fileRef = 84A0BA8F1D2F8D4100BC8DA1 /* IINAError.swift */; };
		84A0BA951D2F9E9600BC8DA1 /* MainMenu.xib in Resources */ = {isa = PBXBuildFile; fileRef = 84A0BA931D2F9E9600BC8DA1 /* MainMenu.xib */; };
		84A0BA971D2FA1CE00BC8DA1 /* PlayerCore.swift in Sources */ = {isa = PBXBuildFile; fileRef = 84A0BA961D2FA1CE00BC8DA1 /* PlayerCore.swift */; };
		84A0BA991D2FAAA700BC8DA1 /* MPVController.swift in Sources */ = {isa = PBXBuildFile; fileRef = 84A0BA981D2FAAA700BC8DA1 /* MPVController.swift */; };
		84A0BA9B1D2FAB4100BC8DA1 /* Parameter.swift in Sources */ = {isa = PBXBuildFile; fileRef = 84A0BA9A1D2FAB4100BC8DA1 /* Parameter.swift */; };
		84A0BA9E1D2FAD4000BC8DA1 /* MainWindowController.swift in Sources */ = {isa = PBXBuildFile; fileRef = 84A0BA9C1D2FAD4000BC8DA1 /* MainWindowController.swift */; };
		84A0BAA11D2FAE7600BC8DA1 /* VideoView.swift in Sources */ = {isa = PBXBuildFile; fileRef = 84A0BAA01D2FAE7600BC8DA1 /* VideoView.swift */; };
		84A886E41E24F37D008755BB /* ShooterSubtitle.swift in Sources */ = {isa = PBXBuildFile; fileRef = 84A886E31E24F37D008755BB /* ShooterSubtitle.swift */; };
		84A886E61E24F3BD008755BB /* OnlineSubtitle.swift in Sources */ = {isa = PBXBuildFile; fileRef = 84A886E51E24F3BD008755BB /* OnlineSubtitle.swift */; };
		84A886EC1E2573A5008755BB /* JustExtension.swift in Sources */ = {isa = PBXBuildFile; fileRef = 84A886EB1E2573A5008755BB /* JustExtension.swift */; };
		84A886EE1E269A2A008755BB /* iina-default-input.conf in Resources */ = {isa = PBXBuildFile; fileRef = 84A886ED1E269A2A008755BB /* iina-default-input.conf */; };
		84A886EF1E269E67008755BB /* iina-default-input.conf in Copy Configs */ = {isa = PBXBuildFile; fileRef = 84A886ED1E269A2A008755BB /* iina-default-input.conf */; };
		84A886F31E26CA24008755BB /* Regex.swift in Sources */ = {isa = PBXBuildFile; fileRef = 84A886F21E26CA24008755BB /* Regex.swift */; };
		84AABE8B1DBF634600D138FD /* CharEncoding.swift in Sources */ = {isa = PBXBuildFile; fileRef = 84AABE8A1DBF634600D138FD /* CharEncoding.swift */; };
		84AABE941DBFAF1A00D138FD /* FontPickerWindowController.swift in Sources */ = {isa = PBXBuildFile; fileRef = 84AABE921DBFAF1A00D138FD /* FontPickerWindowController.swift */; };
		84AABE981DBFB62F00D138FD /* FixedFontManager.m in Sources */ = {isa = PBXBuildFile; fileRef = 84AABE971DBFB62F00D138FD /* FixedFontManager.m */; };
		84AC621F1E87A4F3002D6F92 /* OpenURLAccessoryViewController.swift in Sources */ = {isa = PBXBuildFile; fileRef = 84AC621D1E87A4F3002D6F92 /* OpenURLAccessoryViewController.swift */; };
		84AC62211E87C6CF002D6F92 /* OpenURLAccessoryViewController.xib in Resources */ = {isa = PBXBuildFile; fileRef = 84AC62231E87C6CF002D6F92 /* OpenURLAccessoryViewController.xib */; };
		84AE59491E0FD65800771B7E /* MainWindowMenuActions.swift in Sources */ = {isa = PBXBuildFile; fileRef = 84AE59481E0FD65800771B7E /* MainWindowMenuActions.swift */; };
		84AF03D21E67492C003E3753 /* Contribution.rtf in Resources */ = {isa = PBXBuildFile; fileRef = 84AF03D41E67492C003E3753 /* Contribution.rtf */; };
		84BC78401EEE7E1A0068BF17 /* libavcodec.57.dylib in Frameworks */ = {isa = PBXBuildFile; fileRef = 8461BA101E407DF7008BB852 /* libavcodec.57.dylib */; };
		84BC78411EEE7E1A0068BF17 /* libavdevice.57.dylib in Frameworks */ = {isa = PBXBuildFile; fileRef = 8461BA111E407DF7008BB852 /* libavdevice.57.dylib */; };
		84BC78421EEE7E1A0068BF17 /* libavfilter.6.dylib in Frameworks */ = {isa = PBXBuildFile; fileRef = 8461BA121E407DF7008BB852 /* libavfilter.6.dylib */; };
		84BC78431EEE7E1A0068BF17 /* libavformat.57.dylib in Frameworks */ = {isa = PBXBuildFile; fileRef = 8461BA131E407DF7008BB852 /* libavformat.57.dylib */; };
		84BC78441EEE7E1A0068BF17 /* libavresample.3.dylib in Frameworks */ = {isa = PBXBuildFile; fileRef = 8461BA141E407DF7008BB852 /* libavresample.3.dylib */; };
		84BC78451EEE7E1A0068BF17 /* libavutil.55.dylib in Frameworks */ = {isa = PBXBuildFile; fileRef = 8461BA151E407DF7008BB852 /* libavutil.55.dylib */; };
		84BC78461EEE7EEA0068BF17 /* libswresample.2.dylib in Frameworks */ = {isa = PBXBuildFile; fileRef = 8461BA271E407DF7008BB852 /* libswresample.2.dylib */; };
		84BC78471EEE7EEA0068BF17 /* libswscale.4.dylib in Frameworks */ = {isa = PBXBuildFile; fileRef = 8461BA281E407DF7008BB852 /* libswscale.4.dylib */; };
		84BEEC3F1DFEDE2F00F945CA /* PrefKeyBindingViewController.swift in Sources */ = {isa = PBXBuildFile; fileRef = 84BEEC3D1DFEDE2F00F945CA /* PrefKeyBindingViewController.swift */; };
		84BEEC421DFEE46200F945CA /* StreamReader.swift in Sources */ = {isa = PBXBuildFile; fileRef = 84BEEC411DFEE46200F945CA /* StreamReader.swift */; };
		84C3AB8B1E7BF22300FEFB7A /* MPVCommandFormat.strings in Resources */ = {isa = PBXBuildFile; fileRef = 84C3AB8A1E7BF22300FEFB7A /* MPVCommandFormat.strings */; };
		84C644601E92BA2700B1410B /* TimeLabelOverflowedView.swift in Sources */ = {isa = PBXBuildFile; fileRef = 84C6445F1E92BA2700B1410B /* TimeLabelOverflowedView.swift */; };
		84C6D3601EAF69DC009BF721 /* libbluray.2.dylib in Copy Dylibs */ = {isa = PBXBuildFile; fileRef = 8461BA161E407DF7008BB852 /* libbluray.2.dylib */; settings = {ATTRIBUTES = (CodeSignOnCopy, ); }; };
		84C6D3621EAF8D63009BF721 /* HistoryController.swift in Sources */ = {isa = PBXBuildFile; fileRef = 84C6D3611EAF8D63009BF721 /* HistoryController.swift */; };
		84C6D3641EB276E9009BF721 /* PlaybackHistory.swift in Sources */ = {isa = PBXBuildFile; fileRef = 84C6D3631EB276E9009BF721 /* PlaybackHistory.swift */; };
		84C6D3671EB2A427009BF721 /* HistoryWindowController.swift in Sources */ = {isa = PBXBuildFile; fileRef = 84C6D3651EB2A427009BF721 /* HistoryWindowController.swift */; };
		84C8D58F1D794CE600D98A0E /* MPVFilter.swift in Sources */ = {isa = PBXBuildFile; fileRef = 84C8D58E1D794CE600D98A0E /* MPVFilter.swift */; };
		84C8D5911D796F9700D98A0E /* Aspect.swift in Sources */ = {isa = PBXBuildFile; fileRef = 84C8D5901D796F9700D98A0E /* Aspect.swift */; };
		84D123B41ECAA405004E0D53 /* MainWindowTouchBarSupport.swift in Sources */ = {isa = PBXBuildFile; fileRef = 84D123B31ECAA405004E0D53 /* MainWindowTouchBarSupport.swift */; };
		84D377631D6B66DE007F7396 /* MPVPlaylistItem.swift in Sources */ = {isa = PBXBuildFile; fileRef = 84D377621D6B66DE007F7396 /* MPVPlaylistItem.swift */; };
		84D377651D7370EE007F7396 /* ChapterTableCellView.swift in Sources */ = {isa = PBXBuildFile; fileRef = 84D377641D7370EE007F7396 /* ChapterTableCellView.swift */; };
		84D377671D737F58007F7396 /* MPVChapter.swift in Sources */ = {isa = PBXBuildFile; fileRef = 84D377661D737F58007F7396 /* MPVChapter.swift */; };
		84E295C01E2CF9F5006388F7 /* ObjcUtils.m in Sources */ = {isa = PBXBuildFile; fileRef = 84E295BF1E2CF9F4006388F7 /* ObjcUtils.m */; };
		84E48D4E1E0F1090002C7A3F /* FilterWindowController.swift in Sources */ = {isa = PBXBuildFile; fileRef = 84E48D4C1E0F1090002C7A3F /* FilterWindowController.swift */; };
		84E745D61DFDD4FD00588DED /* KeyCodeHelper.swift in Sources */ = {isa = PBXBuildFile; fileRef = 84E745D51DFDD4FD00588DED /* KeyCodeHelper.swift */; };
		84EB1EDA1D2F51D3004FA5A1 /* AppDelegate.swift in Sources */ = {isa = PBXBuildFile; fileRef = 84EB1ED91D2F51D3004FA5A1 /* AppDelegate.swift */; };
		84EB1EDC1D2F51D3004FA5A1 /* Assets.xcassets in Resources */ = {isa = PBXBuildFile; fileRef = 84EB1EDB1D2F51D3004FA5A1 /* Assets.xcassets */; };
		84EB1F051D2F5C5B004FA5A1 /* AppData.swift in Sources */ = {isa = PBXBuildFile; fileRef = 84EB1F041D2F5C5B004FA5A1 /* AppData.swift */; };
		84EB1F071D2F5E76004FA5A1 /* Utility.swift in Sources */ = {isa = PBXBuildFile; fileRef = 84EB1F061D2F5E76004FA5A1 /* Utility.swift */; };
		84ED99FF1E009C8100A5159B /* PrefAdvancedViewController.swift in Sources */ = {isa = PBXBuildFile; fileRef = 84ED99FD1E009C8100A5159B /* PrefAdvancedViewController.swift */; };
		84F5D4951E44D5230060A838 /* KeyBindingCriterion.swift in Sources */ = {isa = PBXBuildFile; fileRef = 84F5D4941E44D5230060A838 /* KeyBindingCriterion.swift */; };
		84F5D4991E44E8AC0060A838 /* KeyBindingDataLoader.swift in Sources */ = {isa = PBXBuildFile; fileRef = 84F5D4981E44E8AC0060A838 /* KeyBindingDataLoader.swift */; };
		84F5D49A1E44E9A50060A838 /* KeyBinding.strings in Resources */ = {isa = PBXBuildFile; fileRef = 84F5D49C1E44E9A50060A838 /* KeyBinding.strings */; };
		84F5D4A01E44F9DB0060A838 /* KeyBindingItem.swift in Sources */ = {isa = PBXBuildFile; fileRef = 84F5D49F1E44F9DB0060A838 /* KeyBindingItem.swift */; };
		84F5D4A21E4796F50060A838 /* KeyBindingTranslator.swift in Sources */ = {isa = PBXBuildFile; fileRef = 84F5D4A11E4796F50060A838 /* KeyBindingTranslator.swift */; };
		84F725561D4783EE000DEF1B /* VolumeSliderCell.swift in Sources */ = {isa = PBXBuildFile; fileRef = 84F725551D4783EE000DEF1B /* VolumeSliderCell.swift */; };
		84F7258F1D486185000DEF1B /* MPVProperty.swift in Sources */ = {isa = PBXBuildFile; fileRef = 84F7258E1D486185000DEF1B /* MPVProperty.swift */; };
		84FBCB381EEACDDD0076C77C /* FFmpegController.m in Sources */ = {isa = PBXBuildFile; fileRef = 84FBCB371EEACDDD0076C77C /* FFmpegController.m */; };
		84FBF23E1EF06A90003EA491 /* ThumbnailCache.swift in Sources */ = {isa = PBXBuildFile; fileRef = 84FBF23D1EF06A90003EA491 /* ThumbnailCache.swift */; };
		9E47DAC01E3CFA6D00457420 /* DurationDisplayTextField.swift in Sources */ = {isa = PBXBuildFile; fileRef = 9E47DABF1E3CFA6D00457420 /* DurationDisplayTextField.swift */; };
		C75540751E7886FE00C13D4A /* SubSelectWindowController.xib in Resources */ = {isa = PBXBuildFile; fileRef = C75540771E7886FE00C13D4A /* SubSelectWindowController.xib */; };
		C789872F1E34EF170005769F /* InfoPlist.strings in Resources */ = {isa = PBXBuildFile; fileRef = C78987311E34EF170005769F /* InfoPlist.strings */; };
/* End PBXBuildFile section */

/* Begin PBXCopyFilesBuildPhase section */
		8461BA631E423423008BB852 /* Copy Executables */ = {
			isa = PBXCopyFilesBuildPhase;
			buildActionMask = 12;
			dstPath = "";
			dstSubfolderSpec = 6;
			files = (
				8461BA681E4237C7008BB852 /* youtube-dl in Copy Executables */,
			);
			name = "Copy Executables";
			runOnlyForDeploymentPostprocessing = 0;
		};
		84817C991DBDF57C00CC2279 /* Copy Dylibs */ = {
			isa = PBXCopyFilesBuildPhase;
			buildActionMask = 2147483647;
			dstPath = "";
			dstSubfolderSpec = 10;
			files = (
				84C6D3601EAF69DC009BF721 /* libbluray.2.dylib in Copy Dylibs */,
				8461BA471E407E24008BB852 /* libass.9.dylib in Copy Dylibs */,
				8461BA481E407E24008BB852 /* libavcodec.57.dylib in Copy Dylibs */,
				8461BA491E407E24008BB852 /* libavdevice.57.dylib in Copy Dylibs */,
				8461BA4A1E407E24008BB852 /* libavfilter.6.dylib in Copy Dylibs */,
				8461BA4B1E407E24008BB852 /* libavformat.57.dylib in Copy Dylibs */,
				8461BA4C1E407E24008BB852 /* libavresample.3.dylib in Copy Dylibs */,
				8461BA4D1E407E24008BB852 /* libavutil.55.dylib in Copy Dylibs */,
				8461BA4F1E407E24008BB852 /* libfontconfig.1.dylib in Copy Dylibs */,
				8461BA501E407E24008BB852 /* libfreetype.6.dylib in Copy Dylibs */,
				8461BA511E407E24008BB852 /* libfribidi.0.dylib in Copy Dylibs */,
				8461BA521E407E24008BB852 /* libglib-2.0.0.dylib in Copy Dylibs */,
				8461BA531E407E24008BB852 /* libharfbuzz.0.dylib in Copy Dylibs */,
				8461BA541E407E24008BB852 /* libintl.8.dylib in Copy Dylibs */,
				8461BA551E407E24008BB852 /* libjpeg.8.dylib in Copy Dylibs */,
				8461BA561E407E24008BB852 /* liblcms2.2.dylib in Copy Dylibs */,
				8461BA571E407E24008BB852 /* liblua.5.2.dylib in Copy Dylibs */,
				8461BA581E407E24008BB852 /* libmp3lame.0.dylib in Copy Dylibs */,
				8461BA591E407E24008BB852 /* libmpv.1.24.0.dylib in Copy Dylibs */,
				8461BA5A1E407E24008BB852 /* libmpv.1.dylib in Copy Dylibs */,
				8461BA5B1E407E24008BB852 /* libmpv.dylib in Copy Dylibs */,
				8461BA5C1E407E24008BB852 /* libpcre.1.dylib in Copy Dylibs */,
				8461BA5D1E407E24008BB852 /* libpng16.16.dylib in Copy Dylibs */,
				8461BA5E1E407E24008BB852 /* libpostproc.54.dylib in Copy Dylibs */,
				8461BA5F1E407E24008BB852 /* libswresample.2.dylib in Copy Dylibs */,
				8461BA601E407E24008BB852 /* libswscale.4.dylib in Copy Dylibs */,
				8461BA611E407E24008BB852 /* libuchardet.0.dylib in Copy Dylibs */,
				8461BA621E407E24008BB852 /* libx264.148.dylib in Copy Dylibs */,
			);
			name = "Copy Dylibs";
			runOnlyForDeploymentPostprocessing = 0;
		};
		84817CE81DBE2E3200CC2279 /* Copy Lua Scripts */ = {
			isa = PBXCopyFilesBuildPhase;
			buildActionMask = 2147483647;
			dstPath = scripts;
			dstSubfolderSpec = 7;
			files = (
			);
			name = "Copy Lua Scripts";
			runOnlyForDeploymentPostprocessing = 0;
		};
		84E745DA1DFDE9C600588DED /* Copy Configs */ = {
			isa = PBXCopyFilesBuildPhase;
			buildActionMask = 2147483647;
			dstPath = config;
			dstSubfolderSpec = 7;
			files = (
				84A886EF1E269E67008755BB /* iina-default-input.conf in Copy Configs */,
				844D72EF1E056E1400522E5E /* input.conf in Copy Configs */,
			);
			name = "Copy Configs";
			runOnlyForDeploymentPostprocessing = 0;
		};
/* End PBXCopyFilesBuildPhase section */

/* Begin PBXFileReference section */
		133400111EB3831C007FE17E /* ja */ = {isa = PBXFileReference; lastKnownFileType = text.plist.strings; name = ja; path = ja.lproj/MainMenu.strings; sourceTree = "<group>"; };
		133400121EB3831D007FE17E /* ja */ = {isa = PBXFileReference; lastKnownFileType = text.plist.strings; name = ja; path = ja.lproj/MainWindowController.strings; sourceTree = "<group>"; };
		133400131EB3831D007FE17E /* ja */ = {isa = PBXFileReference; lastKnownFileType = text.plist.strings; name = ja; path = ja.lproj/QuickSettingViewController.strings; sourceTree = "<group>"; };
		133400141EB3831D007FE17E /* ja */ = {isa = PBXFileReference; lastKnownFileType = text.plist.strings; name = ja; path = ja.lproj/PlaylistViewController.strings; sourceTree = "<group>"; };
		133400151EB3831D007FE17E /* ja */ = {isa = PBXFileReference; lastKnownFileType = text.plist.strings; name = ja; path = ja.lproj/CropSettingsViewController.strings; sourceTree = "<group>"; };
		133400161EB3831D007FE17E /* ja */ = {isa = PBXFileReference; lastKnownFileType = text.plist.strings; name = ja; path = ja.lproj/InspectorWindowController.strings; sourceTree = "<group>"; };
		133400171EB3831D007FE17E /* ja */ = {isa = PBXFileReference; lastKnownFileType = text.plist.strings; name = ja; path = ja.lproj/FilterWindowController.strings; sourceTree = "<group>"; };
		133400181EB3831D007FE17E /* ja */ = {isa = PBXFileReference; lastKnownFileType = text.plist.strings; name = ja; path = ja.lproj/AboutWindowController.strings; sourceTree = "<group>"; };
		133400191EB3831D007FE17E /* ja */ = {isa = PBXFileReference; lastKnownFileType = text.plist.strings; name = ja; path = ja.lproj/OpenURLAccessoryViewController.strings; sourceTree = "<group>"; };
		1334001A1EB3831D007FE17E /* ja */ = {isa = PBXFileReference; lastKnownFileType = text.plist.strings; name = ja; path = ja.lproj/FontPickerWindowController.strings; sourceTree = "<group>"; };
		1334001B1EB3831D007FE17E /* ja */ = {isa = PBXFileReference; lastKnownFileType = text.plist.strings; name = ja; path = ja.lproj/PrefGeneralViewController.strings; sourceTree = "<group>"; };
		1334001C1EB3831E007FE17E /* ja */ = {isa = PBXFileReference; lastKnownFileType = text.plist.strings; name = ja; path = ja.lproj/PrefUIViewController.strings; sourceTree = "<group>"; };
		1334001D1EB3831E007FE17E /* ja */ = {isa = PBXFileReference; lastKnownFileType = text.plist.strings; name = ja; path = ja.lproj/PrefControlViewController.strings; sourceTree = "<group>"; };
		1334001E1EB3831E007FE17E /* ja */ = {isa = PBXFileReference; lastKnownFileType = text.plist.strings; name = ja; path = ja.lproj/PrefKeyBindingViewController.strings; sourceTree = "<group>"; };
		1334001F1EB3831E007FE17E /* ja */ = {isa = PBXFileReference; lastKnownFileType = text.plist.strings; name = ja; path = ja.lproj/KeyRecordViewController.strings; sourceTree = "<group>"; };
		133400201EB3831E007FE17E /* ja */ = {isa = PBXFileReference; lastKnownFileType = text.plist.strings; name = ja; path = ja.lproj/PrefAdvancedViewController.strings; sourceTree = "<group>"; };
		133400211EB3831E007FE17E /* ja */ = {isa = PBXFileReference; lastKnownFileType = text.plist.strings; name = ja; path = ja.lproj/PrefCodecViewController.strings; sourceTree = "<group>"; };
		133400221EB3831E007FE17E /* ja */ = {isa = PBXFileReference; lastKnownFileType = text.plist.strings; name = ja; path = ja.lproj/PrefSubViewController.strings; sourceTree = "<group>"; };
		133400231EB3831E007FE17E /* ja */ = {isa = PBXFileReference; lastKnownFileType = text.plist.strings; name = ja; path = ja.lproj/PrefNetworkViewController.strings; sourceTree = "<group>"; };
		133400241EB3831E007FE17E /* ja */ = {isa = PBXFileReference; lastKnownFileType = text.plist.strings; name = ja; path = ja.lproj/SubSelectWindowController.strings; sourceTree = "<group>"; };
		133400251EB3831E007FE17E /* ja */ = {isa = PBXFileReference; lastKnownFileType = text.plist.strings; name = ja; path = ja.lproj/InfoPlist.strings; sourceTree = "<group>"; };
		133400261EB3831F007FE17E /* ja */ = {isa = PBXFileReference; lastKnownFileType = text.plist.strings; name = ja; path = ja.lproj/Localizable.strings; sourceTree = "<group>"; };
		133400271EB3831F007FE17E /* ja */ = {isa = PBXFileReference; lastKnownFileType = text.rtf; name = ja; path = ja.lproj/Contribution.rtf; sourceTree = "<group>"; };
		133400281EB3831F007FE17E /* ja */ = {isa = PBXFileReference; lastKnownFileType = text.plist.strings; name = ja; path = ja.lproj/KeyBinding.strings; sourceTree = "<group>"; };
		13D511921ED0396D0072D1C0 /* ja */ = {isa = PBXFileReference; lastKnownFileType = text.plist.strings; name = ja; path = ja.lproj/HistoryWindowController.strings; sourceTree = "<group>"; };
		23C277B81EC33E8900227C3A /* tr */ = {isa = PBXFileReference; lastKnownFileType = text.plist.strings; name = tr; path = tr.lproj/MainMenu.strings; sourceTree = "<group>"; };
		23C277B91EC33E8900227C3A /* tr */ = {isa = PBXFileReference; lastKnownFileType = text.plist.strings; name = tr; path = tr.lproj/MainWindowController.strings; sourceTree = "<group>"; };
		23C277BA1EC33E8900227C3A /* tr */ = {isa = PBXFileReference; lastKnownFileType = text.plist.strings; name = tr; path = tr.lproj/QuickSettingViewController.strings; sourceTree = "<group>"; };
		23C277BB1EC33E8900227C3A /* tr */ = {isa = PBXFileReference; lastKnownFileType = text.plist.strings; name = tr; path = tr.lproj/PlaylistViewController.strings; sourceTree = "<group>"; };
		23C277BC1EC33E8900227C3A /* tr */ = {isa = PBXFileReference; lastKnownFileType = text.plist.strings; name = tr; path = tr.lproj/CropSettingsViewController.strings; sourceTree = "<group>"; };
		23C277BD1EC33E8900227C3A /* tr */ = {isa = PBXFileReference; lastKnownFileType = text.plist.strings; name = tr; path = tr.lproj/InspectorWindowController.strings; sourceTree = "<group>"; };
		23C277BE1EC33E8900227C3A /* tr */ = {isa = PBXFileReference; lastKnownFileType = text.plist.strings; name = tr; path = tr.lproj/FilterWindowController.strings; sourceTree = "<group>"; };
		23C277BF1EC33E8900227C3A /* tr */ = {isa = PBXFileReference; lastKnownFileType = text.plist.strings; name = tr; path = tr.lproj/AboutWindowController.strings; sourceTree = "<group>"; };
		23C277C01EC33E8900227C3A /* tr */ = {isa = PBXFileReference; lastKnownFileType = text.plist.strings; name = tr; path = tr.lproj/OpenURLAccessoryViewController.strings; sourceTree = "<group>"; };
		23C277C11EC33E8900227C3A /* tr */ = {isa = PBXFileReference; lastKnownFileType = text.plist.strings; name = tr; path = tr.lproj/FontPickerWindowController.strings; sourceTree = "<group>"; };
		23C277C21EC33E8900227C3A /* tr */ = {isa = PBXFileReference; lastKnownFileType = text.plist.strings; name = tr; path = tr.lproj/PrefGeneralViewController.strings; sourceTree = "<group>"; };
		23C277C31EC33E8900227C3A /* tr */ = {isa = PBXFileReference; lastKnownFileType = text.plist.strings; name = tr; path = tr.lproj/PrefUIViewController.strings; sourceTree = "<group>"; };
		23C277C41EC33E8A00227C3A /* tr */ = {isa = PBXFileReference; lastKnownFileType = text.plist.strings; name = tr; path = tr.lproj/PrefControlViewController.strings; sourceTree = "<group>"; };
		23C277C51EC33E8A00227C3A /* tr */ = {isa = PBXFileReference; lastKnownFileType = text.plist.strings; name = tr; path = tr.lproj/PrefKeyBindingViewController.strings; sourceTree = "<group>"; };
		23C277C61EC33E8A00227C3A /* tr */ = {isa = PBXFileReference; lastKnownFileType = text.plist.strings; name = tr; path = tr.lproj/KeyRecordViewController.strings; sourceTree = "<group>"; };
		23C277C71EC33E8A00227C3A /* tr */ = {isa = PBXFileReference; lastKnownFileType = text.plist.strings; name = tr; path = tr.lproj/PrefAdvancedViewController.strings; sourceTree = "<group>"; };
		23C277C81EC33E8A00227C3A /* tr */ = {isa = PBXFileReference; lastKnownFileType = text.plist.strings; name = tr; path = tr.lproj/PrefCodecViewController.strings; sourceTree = "<group>"; };
		23C277C91EC33E8A00227C3A /* tr */ = {isa = PBXFileReference; lastKnownFileType = text.plist.strings; name = tr; path = tr.lproj/PrefSubViewController.strings; sourceTree = "<group>"; };
		23C277CA1EC33E8A00227C3A /* tr */ = {isa = PBXFileReference; lastKnownFileType = text.plist.strings; name = tr; path = tr.lproj/PrefNetworkViewController.strings; sourceTree = "<group>"; };
		23C277CB1EC33E8A00227C3A /* tr */ = {isa = PBXFileReference; lastKnownFileType = text.plist.strings; name = tr; path = tr.lproj/SubSelectWindowController.strings; sourceTree = "<group>"; };
		23C277CC1EC33E8A00227C3A /* tr */ = {isa = PBXFileReference; lastKnownFileType = text.plist.strings; name = tr; path = tr.lproj/InfoPlist.strings; sourceTree = "<group>"; };
		23C277CD1EC33E8A00227C3A /* tr */ = {isa = PBXFileReference; lastKnownFileType = text.plist.strings; name = tr; path = tr.lproj/Localizable.strings; sourceTree = "<group>"; };
		23C277CE1EC33E8A00227C3A /* tr */ = {isa = PBXFileReference; lastKnownFileType = text.rtf; name = tr; path = tr.lproj/Contribution.rtf; sourceTree = "<group>"; };
		23C277CF1EC33E8A00227C3A /* tr */ = {isa = PBXFileReference; lastKnownFileType = text.plist.strings; name = tr; path = tr.lproj/KeyBinding.strings; sourceTree = "<group>"; };
		440DDE351E9010420063E211 /* ru */ = {isa = PBXFileReference; lastKnownFileType = text.plist.strings; name = ru; path = ru.lproj/MainMenu.strings; sourceTree = "<group>"; };
		440DDE361E9010420063E211 /* ru */ = {isa = PBXFileReference; lastKnownFileType = text.plist.strings; name = ru; path = ru.lproj/MainWindowController.strings; sourceTree = "<group>"; };
		440DDE371E9010420063E211 /* ru */ = {isa = PBXFileReference; lastKnownFileType = text.plist.strings; name = ru; path = ru.lproj/QuickSettingViewController.strings; sourceTree = "<group>"; };
		440DDE381E9010420063E211 /* ru */ = {isa = PBXFileReference; lastKnownFileType = text.plist.strings; name = ru; path = ru.lproj/PlaylistViewController.strings; sourceTree = "<group>"; };
		440DDE391E9010420063E211 /* ru */ = {isa = PBXFileReference; lastKnownFileType = text.plist.strings; name = ru; path = ru.lproj/CropSettingsViewController.strings; sourceTree = "<group>"; };
		440DDE3A1E9010420063E211 /* ru */ = {isa = PBXFileReference; lastKnownFileType = text.plist.strings; name = ru; path = ru.lproj/InspectorWindowController.strings; sourceTree = "<group>"; };
		440DDE3B1E9010420063E211 /* ru */ = {isa = PBXFileReference; lastKnownFileType = text.plist.strings; name = ru; path = ru.lproj/FilterWindowController.strings; sourceTree = "<group>"; };
		440DDE3C1E9010420063E211 /* ru */ = {isa = PBXFileReference; lastKnownFileType = text.plist.strings; name = ru; path = ru.lproj/AboutWindowController.strings; sourceTree = "<group>"; };
		440DDE3D1E9010420063E211 /* ru */ = {isa = PBXFileReference; lastKnownFileType = text.plist.strings; name = ru; path = ru.lproj/OpenURLAccessoryViewController.strings; sourceTree = "<group>"; };
		440DDE3E1E9010430063E211 /* ru */ = {isa = PBXFileReference; lastKnownFileType = text.plist.strings; name = ru; path = ru.lproj/FontPickerWindowController.strings; sourceTree = "<group>"; };
		440DDE3F1E9010430063E211 /* ru */ = {isa = PBXFileReference; lastKnownFileType = text.plist.strings; name = ru; path = ru.lproj/PrefGeneralViewController.strings; sourceTree = "<group>"; };
		440DDE401E9010430063E211 /* ru */ = {isa = PBXFileReference; lastKnownFileType = text.plist.strings; name = ru; path = ru.lproj/PrefUIViewController.strings; sourceTree = "<group>"; };
		440DDE411E9010430063E211 /* ru */ = {isa = PBXFileReference; lastKnownFileType = text.plist.strings; name = ru; path = ru.lproj/PrefControlViewController.strings; sourceTree = "<group>"; };
		440DDE421E9010430063E211 /* ru */ = {isa = PBXFileReference; lastKnownFileType = text.plist.strings; name = ru; path = ru.lproj/PrefKeyBindingViewController.strings; sourceTree = "<group>"; };
		440DDE431E9010430063E211 /* ru */ = {isa = PBXFileReference; lastKnownFileType = text.plist.strings; name = ru; path = ru.lproj/KeyRecordViewController.strings; sourceTree = "<group>"; };
		440DDE441E9010430063E211 /* ru */ = {isa = PBXFileReference; lastKnownFileType = text.plist.strings; name = ru; path = ru.lproj/PrefAdvancedViewController.strings; sourceTree = "<group>"; };
		440DDE451E9010430063E211 /* ru */ = {isa = PBXFileReference; lastKnownFileType = text.plist.strings; name = ru; path = ru.lproj/PrefCodecViewController.strings; sourceTree = "<group>"; };
		440DDE461E9010430063E211 /* ru */ = {isa = PBXFileReference; lastKnownFileType = text.plist.strings; name = ru; path = ru.lproj/PrefSubViewController.strings; sourceTree = "<group>"; };
		440DDE471E9010430063E211 /* ru */ = {isa = PBXFileReference; lastKnownFileType = text.plist.strings; name = ru; path = ru.lproj/PrefNetworkViewController.strings; sourceTree = "<group>"; };
		440DDE481E9010430063E211 /* ru */ = {isa = PBXFileReference; lastKnownFileType = text.plist.strings; name = ru; path = ru.lproj/SubSelectWindowController.strings; sourceTree = "<group>"; };
		440DDE491E9010430063E211 /* ru */ = {isa = PBXFileReference; lastKnownFileType = text.plist.strings; name = ru; path = ru.lproj/InfoPlist.strings; sourceTree = "<group>"; };
		440DDE4A1E9010430063E211 /* ru */ = {isa = PBXFileReference; lastKnownFileType = text.plist.strings; name = ru; path = ru.lproj/Localizable.strings; sourceTree = "<group>"; };
		440DDE4B1E9010440063E211 /* ru */ = {isa = PBXFileReference; lastKnownFileType = text.rtf; name = ru; path = ru.lproj/Contribution.rtf; sourceTree = "<group>"; };
		440DDE4C1E9010440063E211 /* ru */ = {isa = PBXFileReference; lastKnownFileType = text.plist.strings; name = ru; path = ru.lproj/KeyBinding.strings; sourceTree = "<group>"; };
		496B19911E2968530035AF10 /* PIP.framework */ = {isa = PBXFileReference; lastKnownFileType = wrapper.framework; name = PIP.framework; path = ../../../../System/Library/PrivateFrameworks/PIP.framework; sourceTree = "<group>"; };
		6100FF2A1EDF9806002CF0FB /* dsa_pub.pem */ = {isa = PBXFileReference; fileEncoding = 4; lastKnownFileType = text; path = dsa_pub.pem; sourceTree = "<group>"; };
		61C6D8870FEB96F250D1448D /* Pods-iina.release.xcconfig */ = {isa = PBXFileReference; includeInIndex = 1; lastKnownFileType = text.xcconfig; name = "Pods-iina.release.xcconfig"; path = "Pods/Target Support Files/Pods-iina/Pods-iina.release.xcconfig"; sourceTree = "<group>"; };
		649AD3111F11B06D00244738 /* es */ = {isa = PBXFileReference; lastKnownFileType = text.plist.strings; name = es; path = es.lproj/MainMenu.strings; sourceTree = "<group>"; };
		649AD3121F11B06D00244738 /* es */ = {isa = PBXFileReference; lastKnownFileType = text.plist.strings; name = es; path = es.lproj/MainWindowController.strings; sourceTree = "<group>"; };
		649AD3131F11B06D00244738 /* es */ = {isa = PBXFileReference; lastKnownFileType = text.plist.strings; name = es; path = es.lproj/QuickSettingViewController.strings; sourceTree = "<group>"; };
		649AD3141F11B06D00244738 /* es */ = {isa = PBXFileReference; lastKnownFileType = text.plist.strings; name = es; path = es.lproj/PlaylistViewController.strings; sourceTree = "<group>"; };
		649AD3151F11B06E00244738 /* es */ = {isa = PBXFileReference; lastKnownFileType = text.plist.strings; name = es; path = es.lproj/CropSettingsViewController.strings; sourceTree = "<group>"; };
		649AD3161F11B06E00244738 /* es */ = {isa = PBXFileReference; lastKnownFileType = text.plist.strings; name = es; path = es.lproj/InspectorWindowController.strings; sourceTree = "<group>"; };
		649AD3171F11B06E00244738 /* es */ = {isa = PBXFileReference; lastKnownFileType = text.plist.strings; name = es; path = es.lproj/FilterWindowController.strings; sourceTree = "<group>"; };
		649AD3181F11B06E00244738 /* es */ = {isa = PBXFileReference; lastKnownFileType = text.plist.strings; name = es; path = es.lproj/AboutWindowController.strings; sourceTree = "<group>"; };
		649AD3191F11B06E00244738 /* es */ = {isa = PBXFileReference; lastKnownFileType = text.plist.strings; name = es; path = es.lproj/OpenURLAccessoryViewController.strings; sourceTree = "<group>"; };
		649AD31A1F11B06E00244738 /* es */ = {isa = PBXFileReference; lastKnownFileType = text.plist.strings; name = es; path = es.lproj/HistoryWindowController.strings; sourceTree = "<group>"; };
		649AD31B1F11B06E00244738 /* es */ = {isa = PBXFileReference; lastKnownFileType = text.plist.strings; name = es; path = es.lproj/InitialWindowController.strings; sourceTree = "<group>"; };
		649AD31C1F11B06E00244738 /* es */ = {isa = PBXFileReference; lastKnownFileType = text.plist.strings; name = es; path = es.lproj/FontPickerWindowController.strings; sourceTree = "<group>"; };
		649AD31D1F11B06E00244738 /* es */ = {isa = PBXFileReference; lastKnownFileType = text.plist.strings; name = es; path = es.lproj/PrefGeneralViewController.strings; sourceTree = "<group>"; };
		649AD31E1F11B06E00244738 /* es */ = {isa = PBXFileReference; lastKnownFileType = text.plist.strings; name = es; path = es.lproj/PrefUIViewController.strings; sourceTree = "<group>"; };
		649AD31F1F11B06E00244738 /* es */ = {isa = PBXFileReference; lastKnownFileType = text.plist.strings; name = es; path = es.lproj/PrefControlViewController.strings; sourceTree = "<group>"; };
		649AD3201F11B06E00244738 /* es */ = {isa = PBXFileReference; lastKnownFileType = text.plist.strings; name = es; path = es.lproj/PrefKeyBindingViewController.strings; sourceTree = "<group>"; };
		649AD3211F11B06E00244738 /* es */ = {isa = PBXFileReference; lastKnownFileType = text.plist.strings; name = es; path = es.lproj/KeyRecordViewController.strings; sourceTree = "<group>"; };
		649AD3221F11B06E00244738 /* es */ = {isa = PBXFileReference; lastKnownFileType = text.plist.strings; name = es; path = es.lproj/PrefAdvancedViewController.strings; sourceTree = "<group>"; };
		649AD3231F11B06E00244738 /* es */ = {isa = PBXFileReference; lastKnownFileType = text.plist.strings; name = es; path = es.lproj/PrefCodecViewController.strings; sourceTree = "<group>"; };
		649AD3241F11B06E00244738 /* es */ = {isa = PBXFileReference; lastKnownFileType = text.plist.strings; name = es; path = es.lproj/PrefSubViewController.strings; sourceTree = "<group>"; };
		649AD3251F11B06E00244738 /* es */ = {isa = PBXFileReference; lastKnownFileType = text.plist.strings; name = es; path = es.lproj/PrefNetworkViewController.strings; sourceTree = "<group>"; };
		649AD3261F11B06E00244738 /* es */ = {isa = PBXFileReference; lastKnownFileType = text.plist.strings; name = es; path = es.lproj/SubSelectWindowController.strings; sourceTree = "<group>"; };
		649AD3271F11B06E00244738 /* es */ = {isa = PBXFileReference; lastKnownFileType = text.plist.strings; name = es; path = es.lproj/InfoPlist.strings; sourceTree = "<group>"; };
		649AD3281F11B06F00244738 /* es */ = {isa = PBXFileReference; lastKnownFileType = text.plist.strings; name = es; path = es.lproj/Localizable.strings; sourceTree = "<group>"; };
		649AD3291F11B06F00244738 /* es */ = {isa = PBXFileReference; lastKnownFileType = text.rtf; name = es; path = es.lproj/Contribution.rtf; sourceTree = "<group>"; };
		649AD32A1F11B06F00244738 /* es */ = {isa = PBXFileReference; lastKnownFileType = text.plist.strings; name = es; path = es.lproj/KeyBinding.strings; sourceTree = "<group>"; };
		6CA50A931EBBA9DF0060D07A /* de */ = {isa = PBXFileReference; lastKnownFileType = text.plist.strings; name = de; path = de.lproj/Localizable.strings; sourceTree = "<group>"; };
		6CA50A951EBBB6B30060D07A /* de */ = {isa = PBXFileReference; lastKnownFileType = text.plist.strings; name = de; path = de.lproj/AboutWindowController.strings; sourceTree = "<group>"; };
		6CA50A971EBBB7CD0060D07A /* de */ = {isa = PBXFileReference; lastKnownFileType = text.plist.strings; name = de; path = de.lproj/PlaylistViewController.strings; sourceTree = "<group>"; };
		6CA50A991EBBB85A0060D07A /* de */ = {isa = PBXFileReference; lastKnownFileType = text.plist.strings; name = de; path = de.lproj/QuickSettingViewController.strings; sourceTree = "<group>"; };
		6CA50A9B1EBBBA830060D07A /* de */ = {isa = PBXFileReference; lastKnownFileType = text.plist.strings; name = de; path = de.lproj/MainMenu.strings; sourceTree = "<group>"; };
		6CA50A9D1EBBC1300060D07A /* de */ = {isa = PBXFileReference; lastKnownFileType = text.plist.strings; name = de; path = de.lproj/MainWindowController.strings; sourceTree = "<group>"; };
		6CA50A9F1EBBC2910060D07A /* de */ = {isa = PBXFileReference; lastKnownFileType = text.plist.strings; name = de; path = de.lproj/CropSettingsViewController.strings; sourceTree = "<group>"; };
		6CA50AA31EBBC3860060D07A /* de */ = {isa = PBXFileReference; lastKnownFileType = text.plist.strings; name = de; path = de.lproj/InspectorWindowController.strings; sourceTree = "<group>"; };
		6CA50AA51EBBC5E50060D07A /* de */ = {isa = PBXFileReference; lastKnownFileType = text.plist.strings; name = de; path = de.lproj/FilterWindowController.strings; sourceTree = "<group>"; };
		6CA50AA71EBBC64B0060D07A /* de */ = {isa = PBXFileReference; lastKnownFileType = text.plist.strings; name = de; path = de.lproj/OpenURLAccessoryViewController.strings; sourceTree = "<group>"; };
		6CA50AA81EBBC7610060D07A /* de */ = {isa = PBXFileReference; lastKnownFileType = text.plist.strings; name = de; path = de.lproj/InfoPlist.strings; sourceTree = "<group>"; };
		6CA50AA91EBBC7EA0060D07A /* de */ = {isa = PBXFileReference; lastKnownFileType = text.rtf; name = de; path = de.lproj/Contribution.rtf; sourceTree = "<group>"; };
		6CA50AAB1EBBC9FD0060D07A /* de */ = {isa = PBXFileReference; lastKnownFileType = text.plist.strings; name = de; path = de.lproj/FontPickerWindowController.strings; sourceTree = "<group>"; };
		6CA50AAD1EBBCB070060D07A /* de */ = {isa = PBXFileReference; lastKnownFileType = text.plist.strings; name = de; path = de.lproj/PrefGeneralViewController.strings; sourceTree = "<group>"; };
		6CA50AAF1EBD0C100060D07A /* de */ = {isa = PBXFileReference; lastKnownFileType = text.plist.strings; name = de; path = de.lproj/PrefControlViewController.strings; sourceTree = "<group>"; };
		6CA50AB11EBD0F990060D07A /* de */ = {isa = PBXFileReference; lastKnownFileType = text.plist.strings; name = de; path = de.lproj/PrefKeyBindingViewController.strings; sourceTree = "<group>"; };
		6CA50AB51EBD10E90060D07A /* de */ = {isa = PBXFileReference; lastKnownFileType = text.plist.strings; name = de; path = de.lproj/PrefAdvancedViewController.strings; sourceTree = "<group>"; };
		6CA50AB71EBD11610060D07A /* de */ = {isa = PBXFileReference; lastKnownFileType = text.plist.strings; name = de; path = de.lproj/KeyRecordViewController.strings; sourceTree = "<group>"; };
		6CA50AB91EBD11B40060D07A /* de */ = {isa = PBXFileReference; lastKnownFileType = text.plist.strings; name = de; path = de.lproj/PrefCodecViewController.strings; sourceTree = "<group>"; };
		6CA50ABB1EBD126B0060D07A /* de */ = {isa = PBXFileReference; lastKnownFileType = text.plist.strings; name = de; path = de.lproj/PrefSubViewController.strings; sourceTree = "<group>"; };
		6CA50ABD1EBD165C0060D07A /* de */ = {isa = PBXFileReference; lastKnownFileType = text.plist.strings; name = de; path = de.lproj/PrefNetworkViewController.strings; sourceTree = "<group>"; };
		6CA50ABE1EBD18320060D07A /* de */ = {isa = PBXFileReference; lastKnownFileType = text.plist.strings; name = de; path = de.lproj/KeyBinding.strings; sourceTree = "<group>"; };
		6CA50AC01EBD1B190060D07A /* de */ = {isa = PBXFileReference; lastKnownFileType = text.plist.strings; name = de; path = de.lproj/SubSelectWindowController.strings; sourceTree = "<group>"; };
		72CAEE6D1E229EAE00B8C894 /* zh-Hans */ = {isa = PBXFileReference; lastKnownFileType = text.plist.strings; name = "zh-Hans"; path = "zh-Hans.lproj/PrefGeneralViewController.strings"; sourceTree = "<group>"; };
		8400D5C21E17C6D2006785F5 /* AboutWindowController.swift */ = {isa = PBXFileReference; fileEncoding = 4; lastKnownFileType = sourcecode.swift; path = AboutWindowController.swift; sourceTree = "<group>"; };
		8400D5C71E1AB2F1006785F5 /* Base */ = {isa = PBXFileReference; lastKnownFileType = file.xib; name = Base; path = Base.lproj/MainWindowController.xib; sourceTree = "<group>"; };
		8400D5CA1E1AB2F9006785F5 /* Base */ = {isa = PBXFileReference; lastKnownFileType = file.xib; name = Base; path = Base.lproj/QuickSettingViewController.xib; sourceTree = "<group>"; };
		8400D5CD1E1AB2FF006785F5 /* Base */ = {isa = PBXFileReference; lastKnownFileType = file.xib; name = Base; path = Base.lproj/PlaylistViewController.xib; sourceTree = "<group>"; };
		8400D5D01E1AB306006785F5 /* Base */ = {isa = PBXFileReference; lastKnownFileType = file.xib; name = Base; path = Base.lproj/CropSettingsViewController.xib; sourceTree = "<group>"; };
		8400D5D31E1AB312006785F5 /* Base */ = {isa = PBXFileReference; lastKnownFileType = file.xib; name = Base; path = Base.lproj/InspectorWindowController.xib; sourceTree = "<group>"; };
		8400D5D61E1AB317006785F5 /* Base */ = {isa = PBXFileReference; lastKnownFileType = file.xib; name = Base; path = Base.lproj/FilterWindowController.xib; sourceTree = "<group>"; };
		8400D5D91E1AB31B006785F5 /* Base */ = {isa = PBXFileReference; lastKnownFileType = file.xib; name = Base; path = Base.lproj/AboutWindowController.xib; sourceTree = "<group>"; };
		8400D5DC1E1AB326006785F5 /* Base */ = {isa = PBXFileReference; lastKnownFileType = file.xib; name = Base; path = Base.lproj/FontPickerWindowController.xib; sourceTree = "<group>"; };
		8400D5DF1E1AB32A006785F5 /* Base */ = {isa = PBXFileReference; lastKnownFileType = file.xib; name = Base; path = Base.lproj/PrefGeneralViewController.xib; sourceTree = "<group>"; };
		8400D5E21E1AB32F006785F5 /* Base */ = {isa = PBXFileReference; lastKnownFileType = file.xib; name = Base; path = Base.lproj/PrefUIViewController.xib; sourceTree = "<group>"; };
		8400D5E51E1AB333006785F5 /* Base */ = {isa = PBXFileReference; lastKnownFileType = file.xib; name = Base; path = Base.lproj/PrefControlViewController.xib; sourceTree = "<group>"; };
		8400D5E81E1AB337006785F5 /* Base */ = {isa = PBXFileReference; lastKnownFileType = file.xib; name = Base; path = Base.lproj/PrefKeyBindingViewController.xib; sourceTree = "<group>"; };
		8400D5EB1E1AB33B006785F5 /* Base */ = {isa = PBXFileReference; lastKnownFileType = file.xib; name = Base; path = Base.lproj/KeyRecordViewController.xib; sourceTree = "<group>"; };
		8400D5EE1E1AB33F006785F5 /* Base */ = {isa = PBXFileReference; lastKnownFileType = file.xib; name = Base; path = Base.lproj/PrefAdvancedViewController.xib; sourceTree = "<group>"; };
		8400D5F11E1AB344006785F5 /* Base */ = {isa = PBXFileReference; lastKnownFileType = file.xib; name = Base; path = Base.lproj/PrefCodecViewController.xib; sourceTree = "<group>"; };
		8400D5F41E1AB348006785F5 /* Base */ = {isa = PBXFileReference; lastKnownFileType = file.xib; name = Base; path = Base.lproj/PrefSubViewController.xib; sourceTree = "<group>"; };
		8400D5F71E1AB34D006785F5 /* Base */ = {isa = PBXFileReference; lastKnownFileType = file.xib; name = Base; path = Base.lproj/PrefNetworkViewController.xib; sourceTree = "<group>"; };
		8400D5F91E1AB411006785F5 /* zh-Hans */ = {isa = PBXFileReference; lastKnownFileType = text.plist.strings; name = "zh-Hans"; path = "zh-Hans.lproj/MainMenu.strings"; sourceTree = "<group>"; };
		8400D5FA1E1AB411006785F5 /* zh-Hans */ = {isa = PBXFileReference; lastKnownFileType = text.plist.strings; name = "zh-Hans"; path = "zh-Hans.lproj/MainWindowController.strings"; sourceTree = "<group>"; };
		8400D5FB1E1AB411006785F5 /* zh-Hans */ = {isa = PBXFileReference; lastKnownFileType = text.plist.strings; name = "zh-Hans"; path = "zh-Hans.lproj/QuickSettingViewController.strings"; sourceTree = "<group>"; };
		8400D5FC1E1AB411006785F5 /* zh-Hans */ = {isa = PBXFileReference; lastKnownFileType = text.plist.strings; name = "zh-Hans"; path = "zh-Hans.lproj/PlaylistViewController.strings"; sourceTree = "<group>"; };
		8400D5FD1E1AB412006785F5 /* zh-Hans */ = {isa = PBXFileReference; lastKnownFileType = text.plist.strings; name = "zh-Hans"; path = "zh-Hans.lproj/CropSettingsViewController.strings"; sourceTree = "<group>"; };
		8400D5FF1E1AB412006785F5 /* zh-Hans */ = {isa = PBXFileReference; lastKnownFileType = text.plist.strings; name = "zh-Hans"; path = "zh-Hans.lproj/FilterWindowController.strings"; sourceTree = "<group>"; };
		8400D6001E1AB412006785F5 /* zh-Hans */ = {isa = PBXFileReference; lastKnownFileType = text.plist.strings; name = "zh-Hans"; path = "zh-Hans.lproj/AboutWindowController.strings"; sourceTree = "<group>"; };
		8400D6011E1AB412006785F5 /* zh-Hans */ = {isa = PBXFileReference; lastKnownFileType = text.plist.strings; name = "zh-Hans"; path = "zh-Hans.lproj/FontPickerWindowController.strings"; sourceTree = "<group>"; };
		8400D6031E1AB412006785F5 /* zh-Hans */ = {isa = PBXFileReference; lastKnownFileType = text.plist.strings; name = "zh-Hans"; path = "zh-Hans.lproj/PrefUIViewController.strings"; sourceTree = "<group>"; };
		8400D6041E1AB412006785F5 /* zh-Hans */ = {isa = PBXFileReference; lastKnownFileType = text.plist.strings; name = "zh-Hans"; path = "zh-Hans.lproj/PrefControlViewController.strings"; sourceTree = "<group>"; };
		8400D6051E1AB412006785F5 /* zh-Hans */ = {isa = PBXFileReference; lastKnownFileType = text.plist.strings; name = "zh-Hans"; path = "zh-Hans.lproj/PrefKeyBindingViewController.strings"; sourceTree = "<group>"; };
		8400D6061E1AB412006785F5 /* zh-Hans */ = {isa = PBXFileReference; lastKnownFileType = text.plist.strings; name = "zh-Hans"; path = "zh-Hans.lproj/KeyRecordViewController.strings"; sourceTree = "<group>"; };
		8400D6071E1AB412006785F5 /* zh-Hans */ = {isa = PBXFileReference; lastKnownFileType = text.plist.strings; name = "zh-Hans"; path = "zh-Hans.lproj/PrefAdvancedViewController.strings"; sourceTree = "<group>"; };
		8400D6081E1AB412006785F5 /* zh-Hans */ = {isa = PBXFileReference; lastKnownFileType = text.plist.strings; name = "zh-Hans"; path = "zh-Hans.lproj/PrefCodecViewController.strings"; sourceTree = "<group>"; };
		8400D6091E1AB412006785F5 /* zh-Hans */ = {isa = PBXFileReference; lastKnownFileType = text.plist.strings; name = "zh-Hans"; path = "zh-Hans.lproj/PrefSubViewController.strings"; sourceTree = "<group>"; };
		8400D60A1E1AB412006785F5 /* zh-Hans */ = {isa = PBXFileReference; lastKnownFileType = text.plist.strings; name = "zh-Hans"; path = "zh-Hans.lproj/PrefNetworkViewController.strings"; sourceTree = "<group>"; };
		8407D13F1E3A684C0043895D /* ViewLayer.swift */ = {isa = PBXFileReference; fileEncoding = 4; lastKnownFileType = sourcecode.swift; path = ViewLayer.swift; sourceTree = "<group>"; };
		840820101ECF6C1800361416 /* FileGroup.swift */ = {isa = PBXFileReference; fileEncoding = 4; lastKnownFileType = sourcecode.swift; path = FileGroup.swift; sourceTree = "<group>"; };
		840AF5811E732C8F00F4AF92 /* JustXMLRPC.swift */ = {isa = PBXFileReference; fileEncoding = 4; lastKnownFileType = sourcecode.swift; path = JustXMLRPC.swift; sourceTree = "<group>"; };
		840AF5831E73CE3900F4AF92 /* OpenSubSubtitle.swift */ = {isa = PBXFileReference; fileEncoding = 4; lastKnownFileType = sourcecode.swift; path = OpenSubSubtitle.swift; sourceTree = "<group>"; };
		840D47971DFEEE6A000D9A64 /* KeyMapping.swift */ = {isa = PBXFileReference; fileEncoding = 4; lastKnownFileType = sourcecode.swift; path = KeyMapping.swift; sourceTree = "<group>"; };
		840D47991DFEF649000D9A64 /* KeyRecordViewController.swift */ = {isa = PBXFileReference; fileEncoding = 4; lastKnownFileType = sourcecode.swift; path = KeyRecordViewController.swift; sourceTree = "<group>"; };
		840D479F1DFEFC49000D9A64 /* KeyRecordView.swift */ = {isa = PBXFileReference; fileEncoding = 4; lastKnownFileType = sourcecode.swift; path = KeyRecordView.swift; sourceTree = "<group>"; };
		841A599C1E1FF5800079E177 /* SleepPreventer.swift */ = {isa = PBXFileReference; fileEncoding = 4; lastKnownFileType = sourcecode.swift; path = SleepPreventer.swift; sourceTree = "<group>"; };
		841B14271E941DFF00744AB8 /* TimeLabelOverflowedStackView.swift */ = {isa = PBXFileReference; fileEncoding = 4; lastKnownFileType = sourcecode.swift; path = TimeLabelOverflowedStackView.swift; sourceTree = "<group>"; };
		842904E11F0EC01600478376 /* AutoFileMatcher.swift */ = {isa = PBXFileReference; fileEncoding = 4; lastKnownFileType = sourcecode.swift; path = AutoFileMatcher.swift; sourceTree = "<group>"; };
		842F55A41EA17E7E0081D475 /* IINACommand.swift */ = {isa = PBXFileReference; fileEncoding = 4; lastKnownFileType = sourcecode.swift; path = IINACommand.swift; sourceTree = "<group>"; };
		8434BAA61D5DF2DA003BECF2 /* Extensions.swift */ = {isa = PBXFileReference; fileEncoding = 4; lastKnownFileType = sourcecode.swift; path = Extensions.swift; sourceTree = "<group>"; };
		8434BAAC1D5E4546003BECF2 /* SlideUpButton.swift */ = {isa = PBXFileReference; fileEncoding = 4; lastKnownFileType = sourcecode.swift; lineEnding = 0; path = SlideUpButton.swift; sourceTree = "<group>"; xcLanguageSpecificationIdentifier = xcode.lang.swift; };
		843B97921E82D21800D07261 /* pl */ = {isa = PBXFileReference; lastKnownFileType = text.rtf; name = pl; path = pl.lproj/Contribution.rtf; sourceTree = "<group>"; };
		843B97AA1E82D3C100D07261 /* Base */ = {isa = PBXFileReference; lastKnownFileType = text.plist.strings; name = Base; path = Base.lproj/InfoPlist.strings; sourceTree = "<group>"; };
		843FFD4C1D5DAA01001F3A44 /* RoundedTextFieldCell.swift */ = {isa = PBXFileReference; fileEncoding = 4; lastKnownFileType = sourcecode.swift; lineEnding = 0; path = RoundedTextFieldCell.swift; sourceTree = "<group>"; xcLanguageSpecificationIdentifier = xcode.lang.swift; };
		844DE1BE1D3E2B9900272589 /* MPVEvent.swift */ = {isa = PBXFileReference; fileEncoding = 4; lastKnownFileType = sourcecode.swift; lineEnding = 0; path = MPVEvent.swift; sourceTree = "<group>"; xcLanguageSpecificationIdentifier = xcode.lang.swift; };
		8450403B1E0A9EE20079C194 /* InspectorWindowController.swift */ = {isa = PBXFileReference; fileEncoding = 4; lastKnownFileType = sourcecode.swift; path = InspectorWindowController.swift; sourceTree = "<group>"; };
		8450403F1E0ACADD0079C194 /* MPVNode.swift */ = {isa = PBXFileReference; fileEncoding = 4; lastKnownFileType = sourcecode.swift; path = MPVNode.swift; sourceTree = "<group>"; };
		845040451E0B0F500079C194 /* CropSettingsViewController.swift */ = {isa = PBXFileReference; fileEncoding = 4; lastKnownFileType = sourcecode.swift; path = CropSettingsViewController.swift; sourceTree = "<group>"; };
		845040491E0B13230079C194 /* CropBoxView.swift */ = {isa = PBXFileReference; fileEncoding = 4; lastKnownFileType = sourcecode.swift; path = CropBoxView.swift; sourceTree = "<group>"; };
		845260661E7BC9CC00D3CF6A /* zh-Hans */ = {isa = PBXFileReference; lastKnownFileType = text.plist.strings; name = "zh-Hans"; path = "zh-Hans.lproj/SubSelectWindowController.strings"; sourceTree = "<group>"; };
		8452DD841D3B956D008A543A /* Preference.swift */ = {isa = PBXFileReference; fileEncoding = 4; lastKnownFileType = sourcecode.swift; path = Preference.swift; sourceTree = "<group>"; };
		8452DD881D3CB4EF008A543A /* vertexShader.glsl */ = {isa = PBXFileReference; fileEncoding = 4; lastKnownFileType = text; path = vertexShader.glsl; sourceTree = "<group>"; };
		8452DD8A1D3CB519008A543A /* fragmentShader.glsl */ = {isa = PBXFileReference; fileEncoding = 4; lastKnownFileType = text; path = fragmentShader.glsl; sourceTree = "<group>"; };
		845404A91E4396F500B02B12 /* ScriptLoader.swift */ = {isa = PBXFileReference; fileEncoding = 4; lastKnownFileType = sourcecode.swift; path = ScriptLoader.swift; sourceTree = "<group>"; };
		845404AB1E43980900B02B12 /* LuaScript.swift */ = {isa = PBXFileReference; fileEncoding = 4; lastKnownFileType = sourcecode.swift; path = LuaScript.swift; sourceTree = "<group>"; };
		845635401EE1AFA500D36591 /* Base */ = {isa = PBXFileReference; lastKnownFileType = text.rtf; name = Base; path = Base.lproj/Contribution.rtf; sourceTree = "<group>"; };
		845ABEAB1D4D19C000BFB15B /* MPVTrack.swift */ = {isa = PBXFileReference; fileEncoding = 4; lastKnownFileType = sourcecode.swift; path = MPVTrack.swift; sourceTree = "<group>"; };
		845AC09D1E1AE6C10080B614 /* Base */ = {isa = PBXFileReference; lastKnownFileType = text.plist.strings; name = Base; path = Base.lproj/Localizable.strings; sourceTree = "<group>"; };
		845AC09F1E1AE6CB0080B614 /* zh-Hans */ = {isa = PBXFileReference; lastKnownFileType = text.plist.strings; name = "zh-Hans"; path = "zh-Hans.lproj/Localizable.strings"; sourceTree = "<group>"; };
		845E2F421E76B641002C6588 /* SubSelectWindowController.swift */ = {isa = PBXFileReference; fileEncoding = 4; lastKnownFileType = sourcecode.swift; path = SubSelectWindowController.swift; sourceTree = "<group>"; };
		845E2F491E76CFC2002C6588 /* libz.tbd */ = {isa = PBXFileReference; lastKnownFileType = "sourcecode.text-based-dylib-definition"; name = libz.tbd; path = usr/lib/libz.tbd; sourceTree = SDKROOT; };
		845FB0C61D39462E00C011E0 /* ControlBarView.swift */ = {isa = PBXFileReference; fileEncoding = 4; lastKnownFileType = sourcecode.swift; path = ControlBarView.swift; sourceTree = "<group>"; };
		8460FBA71D6497490081841B /* PlaylistViewController.swift */ = {isa = PBXFileReference; fileEncoding = 4; lastKnownFileType = sourcecode.swift; path = PlaylistViewController.swift; sourceTree = "<group>"; };
		8461BA0F1E407DF7008BB852 /* libass.9.dylib */ = {isa = PBXFileReference; lastKnownFileType = "compiled.mach-o.dylib"; name = libass.9.dylib; path = deps/lib/libass.9.dylib; sourceTree = "<group>"; };
		8461BA101E407DF7008BB852 /* libavcodec.57.dylib */ = {isa = PBXFileReference; lastKnownFileType = "compiled.mach-o.dylib"; name = libavcodec.57.dylib; path = deps/lib/libavcodec.57.dylib; sourceTree = "<group>"; };
		8461BA111E407DF7008BB852 /* libavdevice.57.dylib */ = {isa = PBXFileReference; lastKnownFileType = "compiled.mach-o.dylib"; name = libavdevice.57.dylib; path = deps/lib/libavdevice.57.dylib; sourceTree = "<group>"; };
		8461BA121E407DF7008BB852 /* libavfilter.6.dylib */ = {isa = PBXFileReference; lastKnownFileType = "compiled.mach-o.dylib"; name = libavfilter.6.dylib; path = deps/lib/libavfilter.6.dylib; sourceTree = "<group>"; };
		8461BA131E407DF7008BB852 /* libavformat.57.dylib */ = {isa = PBXFileReference; lastKnownFileType = "compiled.mach-o.dylib"; name = libavformat.57.dylib; path = deps/lib/libavformat.57.dylib; sourceTree = "<group>"; };
		8461BA141E407DF7008BB852 /* libavresample.3.dylib */ = {isa = PBXFileReference; lastKnownFileType = "compiled.mach-o.dylib"; name = libavresample.3.dylib; path = deps/lib/libavresample.3.dylib; sourceTree = "<group>"; };
		8461BA151E407DF7008BB852 /* libavutil.55.dylib */ = {isa = PBXFileReference; lastKnownFileType = "compiled.mach-o.dylib"; name = libavutil.55.dylib; path = deps/lib/libavutil.55.dylib; sourceTree = "<group>"; };
		8461BA161E407DF7008BB852 /* libbluray.2.dylib */ = {isa = PBXFileReference; lastKnownFileType = "compiled.mach-o.dylib"; name = libbluray.2.dylib; path = deps/lib/libbluray.2.dylib; sourceTree = "<group>"; };
		8461BA171E407DF7008BB852 /* libfontconfig.1.dylib */ = {isa = PBXFileReference; lastKnownFileType = "compiled.mach-o.dylib"; name = libfontconfig.1.dylib; path = deps/lib/libfontconfig.1.dylib; sourceTree = "<group>"; };
		8461BA181E407DF7008BB852 /* libfreetype.6.dylib */ = {isa = PBXFileReference; lastKnownFileType = "compiled.mach-o.dylib"; name = libfreetype.6.dylib; path = deps/lib/libfreetype.6.dylib; sourceTree = "<group>"; };
		8461BA191E407DF7008BB852 /* libfribidi.0.dylib */ = {isa = PBXFileReference; lastKnownFileType = "compiled.mach-o.dylib"; name = libfribidi.0.dylib; path = deps/lib/libfribidi.0.dylib; sourceTree = "<group>"; };
		8461BA1A1E407DF7008BB852 /* libglib-2.0.0.dylib */ = {isa = PBXFileReference; lastKnownFileType = "compiled.mach-o.dylib"; name = "libglib-2.0.0.dylib"; path = "deps/lib/libglib-2.0.0.dylib"; sourceTree = "<group>"; };
		8461BA1B1E407DF7008BB852 /* libharfbuzz.0.dylib */ = {isa = PBXFileReference; lastKnownFileType = "compiled.mach-o.dylib"; name = libharfbuzz.0.dylib; path = deps/lib/libharfbuzz.0.dylib; sourceTree = "<group>"; };
		8461BA1C1E407DF7008BB852 /* libintl.8.dylib */ = {isa = PBXFileReference; lastKnownFileType = "compiled.mach-o.dylib"; name = libintl.8.dylib; path = deps/lib/libintl.8.dylib; sourceTree = "<group>"; };
		8461BA1D1E407DF7008BB852 /* libjpeg.8.dylib */ = {isa = PBXFileReference; lastKnownFileType = "compiled.mach-o.dylib"; name = libjpeg.8.dylib; path = deps/lib/libjpeg.8.dylib; sourceTree = "<group>"; };
		8461BA1E1E407DF7008BB852 /* liblcms2.2.dylib */ = {isa = PBXFileReference; lastKnownFileType = "compiled.mach-o.dylib"; name = liblcms2.2.dylib; path = deps/lib/liblcms2.2.dylib; sourceTree = "<group>"; };
		8461BA1F1E407DF7008BB852 /* liblua.5.2.dylib */ = {isa = PBXFileReference; lastKnownFileType = "compiled.mach-o.dylib"; name = liblua.5.2.dylib; path = deps/lib/liblua.5.2.dylib; sourceTree = "<group>"; };
		8461BA201E407DF7008BB852 /* libmp3lame.0.dylib */ = {isa = PBXFileReference; lastKnownFileType = "compiled.mach-o.dylib"; name = libmp3lame.0.dylib; path = deps/lib/libmp3lame.0.dylib; sourceTree = "<group>"; };
		8461BA211E407DF7008BB852 /* libmpv.1.24.0.dylib */ = {isa = PBXFileReference; lastKnownFileType = "compiled.mach-o.dylib"; name = libmpv.1.24.0.dylib; path = deps/lib/libmpv.1.24.0.dylib; sourceTree = "<group>"; };
		8461BA221E407DF7008BB852 /* libmpv.1.dylib */ = {isa = PBXFileReference; lastKnownFileType = "compiled.mach-o.dylib"; name = libmpv.1.dylib; path = deps/lib/libmpv.1.dylib; sourceTree = "<group>"; };
		8461BA231E407DF7008BB852 /* libmpv.dylib */ = {isa = PBXFileReference; lastKnownFileType = "compiled.mach-o.dylib"; name = libmpv.dylib; path = deps/lib/libmpv.dylib; sourceTree = "<group>"; };
		8461BA241E407DF7008BB852 /* libpcre.1.dylib */ = {isa = PBXFileReference; lastKnownFileType = "compiled.mach-o.dylib"; name = libpcre.1.dylib; path = deps/lib/libpcre.1.dylib; sourceTree = "<group>"; };
		8461BA251E407DF7008BB852 /* libpng16.16.dylib */ = {isa = PBXFileReference; lastKnownFileType = "compiled.mach-o.dylib"; name = libpng16.16.dylib; path = deps/lib/libpng16.16.dylib; sourceTree = "<group>"; };
		8461BA261E407DF7008BB852 /* libpostproc.54.dylib */ = {isa = PBXFileReference; lastKnownFileType = "compiled.mach-o.dylib"; name = libpostproc.54.dylib; path = deps/lib/libpostproc.54.dylib; sourceTree = "<group>"; };
		8461BA271E407DF7008BB852 /* libswresample.2.dylib */ = {isa = PBXFileReference; lastKnownFileType = "compiled.mach-o.dylib"; name = libswresample.2.dylib; path = deps/lib/libswresample.2.dylib; sourceTree = "<group>"; };
		8461BA281E407DF7008BB852 /* libswscale.4.dylib */ = {isa = PBXFileReference; lastKnownFileType = "compiled.mach-o.dylib"; name = libswscale.4.dylib; path = deps/lib/libswscale.4.dylib; sourceTree = "<group>"; };
		8461BA291E407DF7008BB852 /* libuchardet.0.dylib */ = {isa = PBXFileReference; lastKnownFileType = "compiled.mach-o.dylib"; name = libuchardet.0.dylib; path = deps/lib/libuchardet.0.dylib; sourceTree = "<group>"; };
		8461BA2A1E407DF7008BB852 /* libx264.148.dylib */ = {isa = PBXFileReference; lastKnownFileType = "compiled.mach-o.dylib"; name = libx264.148.dylib; path = deps/lib/libx264.148.dylib; sourceTree = "<group>"; };
		8461BA671E4237C2008BB852 /* youtube-dl */ = {isa = PBXFileReference; lastKnownFileType = file; name = "youtube-dl"; path = "deps/executable/youtube-dl"; sourceTree = SOURCE_ROOT; };
		8461C52D1D45FFF6006E91FF /* PlaySliderCell.swift */ = {isa = PBXFileReference; fileEncoding = 4; lastKnownFileType = sourcecode.swift; path = PlaySliderCell.swift; sourceTree = "<group>"; };
		8461C52F1D462488006E91FF /* VideoTime.swift */ = {isa = PBXFileReference; fileEncoding = 4; lastKnownFileType = sourcecode.swift; path = VideoTime.swift; sourceTree = "<group>"; };
		846352571EEEE11A0043F0CC /* ThumbnailPeekView.swift */ = {isa = PBXFileReference; fileEncoding = 4; lastKnownFileType = sourcecode.swift; path = ThumbnailPeekView.swift; sourceTree = "<group>"; };
		8466BE161D5CDD0300039D03 /* QuickSettingViewController.swift */ = {isa = PBXFileReference; fileEncoding = 4; lastKnownFileType = sourcecode.swift; path = QuickSettingViewController.swift; sourceTree = "<group>"; };
		847644071D48B413004F6DF5 /* MPVOption.swift */ = {isa = PBXFileReference; fileEncoding = 4; lastKnownFileType = sourcecode.swift; path = MPVOption.swift; sourceTree = "<group>"; };
		847644091D48CC3D004F6DF5 /* MPVCommand.swift */ = {isa = PBXFileReference; fileEncoding = 4; lastKnownFileType = sourcecode.swift; path = MPVCommand.swift; sourceTree = "<group>"; };
		8476440B1D48F63D004F6DF5 /* OSDMessage.swift */ = {isa = PBXFileReference; fileEncoding = 4; lastKnownFileType = sourcecode.swift; lineEnding = 0; path = OSDMessage.swift; sourceTree = "<group>"; xcLanguageSpecificationIdentifier = xcode.lang.swift; };
		84791C8A1D405E9D0069E28A /* PlaybackInfo.swift */ = {isa = PBXFileReference; fileEncoding = 4; lastKnownFileType = sourcecode.swift; path = PlaybackInfo.swift; sourceTree = "<group>"; };
		84792F541EBB957E002E98F6 /* zh-Hans */ = {isa = PBXFileReference; lastKnownFileType = text.plist.strings; name = "zh-Hans"; path = "zh-Hans.lproj/InfoPlist.strings"; sourceTree = "<group>"; };
		84795C361E0825AD0059A648 /* GifGenerator.swift */ = {isa = PBXFileReference; fileEncoding = 4; lastKnownFileType = sourcecode.swift; path = GifGenerator.swift; sourceTree = "<group>"; };
		84795C381E083EE30059A648 /* PrefControlViewController.swift */ = {isa = PBXFileReference; fileEncoding = 4; lastKnownFileType = sourcecode.swift; path = PrefControlViewController.swift; sourceTree = "<group>"; };
		847C62C81DC13CDA00E1EF16 /* PrefGeneralViewController.swift */ = {isa = PBXFileReference; fileEncoding = 4; lastKnownFileType = sourcecode.swift; path = PrefGeneralViewController.swift; sourceTree = "<group>"; };
		84817C951DBDCA5F00CC2279 /* SettingsListCellView.swift */ = {isa = PBXFileReference; fileEncoding = 4; lastKnownFileType = sourcecode.swift; path = SettingsListCellView.swift; sourceTree = "<group>"; };
		84817C971DBDCE4300CC2279 /* RoundedColorWell.swift */ = {isa = PBXFileReference; fileEncoding = 4; lastKnownFileType = sourcecode.swift; path = RoundedColorWell.swift; sourceTree = "<group>"; };
		8483FAFF1EDFF325000F55D6 /* Credits.rtf */ = {isa = PBXFileReference; fileEncoding = 4; lastKnownFileType = text.rtf; path = Credits.rtf; sourceTree = "<group>"; };
		84879A961E0FFC7E0004F894 /* PrefUIViewController.swift */ = {isa = PBXFileReference; fileEncoding = 4; lastKnownFileType = sourcecode.swift; path = PrefUIViewController.swift; sourceTree = "<group>"; };
		84879A9A1E1032480004F894 /* ShortcutAvailableTextField.swift */ = {isa = PBXFileReference; fileEncoding = 4; lastKnownFileType = sourcecode.swift; path = ShortcutAvailableTextField.swift; sourceTree = "<group>"; };
		8487BEC01D744FA800FD17B0 /* FlippedView.swift */ = {isa = PBXFileReference; fileEncoding = 4; lastKnownFileType = sourcecode.swift; lineEnding = 0; path = FlippedView.swift; sourceTree = "<group>"; xcLanguageSpecificationIdentifier = xcode.lang.swift; };
		8487BEC21D76A1AF00FD17B0 /* MenuController.swift */ = {isa = PBXFileReference; fileEncoding = 4; lastKnownFileType = sourcecode.swift; path = MenuController.swift; sourceTree = "<group>"; };
		8488D6DB1E1167EF00D5B952 /* FileSize.swift */ = {isa = PBXFileReference; fileEncoding = 4; lastKnownFileType = sourcecode.swift; path = FileSize.swift; sourceTree = "<group>"; };
		8488D6DD1E11791300D5B952 /* PrefCodecViewController.swift */ = {isa = PBXFileReference; fileEncoding = 4; lastKnownFileType = sourcecode.swift; path = PrefCodecViewController.swift; sourceTree = "<group>"; };
		8488D6E11E1183D300D5B952 /* PrefSubViewController.swift */ = {isa = PBXFileReference; fileEncoding = 4; lastKnownFileType = sourcecode.swift; path = PrefSubViewController.swift; sourceTree = "<group>"; };
		8488D6E51E11ABE900D5B952 /* PrefNetworkViewController.swift */ = {isa = PBXFileReference; fileEncoding = 4; lastKnownFileType = sourcecode.swift; path = PrefNetworkViewController.swift; sourceTree = "<group>"; };
		8492C2851E771FB200CE5825 /* ISO639_2.strings */ = {isa = PBXFileReference; fileEncoding = 4; lastKnownFileType = text.plist.strings; path = ISO639_2.strings; sourceTree = "<group>"; };
		8492C2871E7721A600CE5825 /* ISO639_2Helper.swift */ = {isa = PBXFileReference; fileEncoding = 4; lastKnownFileType = sourcecode.swift; path = ISO639_2Helper.swift; sourceTree = "<group>"; };
		849581EF1F02728700D3B359 /* InitialWindowController.swift */ = {isa = PBXFileReference; fileEncoding = 4; lastKnownFileType = sourcecode.swift; path = InitialWindowController.swift; sourceTree = "<group>"; };
		849581F41F03D55A00D3B359 /* Base */ = {isa = PBXFileReference; lastKnownFileType = file.xib; name = Base; path = Base.lproj/InitialWindowController.xib; sourceTree = "<group>"; };
		849581F71F03D55C00D3B359 /* zh-Hans */ = {isa = PBXFileReference; lastKnownFileType = text.plist.strings; name = "zh-Hans"; path = "zh-Hans.lproj/InitialWindowController.strings"; sourceTree = "<group>"; };
		8497A4831D2FF573005F504F /* iina-Bridging-Header.h */ = {isa = PBXFileReference; fileEncoding = 4; lastKnownFileType = sourcecode.c.h; path = "iina-Bridging-Header.h"; sourceTree = "<group>"; };
		84996F911EC11CE6009A8A39 /* Base */ = {isa = PBXFileReference; lastKnownFileType = file.xib; name = Base; path = Base.lproj/HistoryWindowController.xib; sourceTree = "<group>"; };
		84996F941EC11CEC009A8A39 /* zh-Hans */ = {isa = PBXFileReference; lastKnownFileType = text.plist.strings; name = "zh-Hans"; path = "zh-Hans.lproj/HistoryWindowController.strings"; sourceTree = "<group>"; };
		84A0BA8F1D2F8D4100BC8DA1 /* IINAError.swift */ = {isa = PBXFileReference; fileEncoding = 4; lastKnownFileType = sourcecode.swift; lineEnding = 0; path = IINAError.swift; sourceTree = "<group>"; xcLanguageSpecificationIdentifier = xcode.lang.swift; };
		84A0BA941D2F9E9600BC8DA1 /* Base */ = {isa = PBXFileReference; lastKnownFileType = file.xib; name = Base; path = Base.lproj/MainMenu.xib; sourceTree = "<group>"; };
		84A0BA961D2FA1CE00BC8DA1 /* PlayerCore.swift */ = {isa = PBXFileReference; fileEncoding = 4; lastKnownFileType = sourcecode.swift; path = PlayerCore.swift; sourceTree = "<group>"; };
		84A0BA981D2FAAA700BC8DA1 /* MPVController.swift */ = {isa = PBXFileReference; fileEncoding = 4; lastKnownFileType = sourcecode.swift; path = MPVController.swift; sourceTree = "<group>"; };
		84A0BA9A1D2FAB4100BC8DA1 /* Parameter.swift */ = {isa = PBXFileReference; fileEncoding = 4; lastKnownFileType = sourcecode.swift; path = Parameter.swift; sourceTree = "<group>"; };
		84A0BA9C1D2FAD4000BC8DA1 /* MainWindowController.swift */ = {isa = PBXFileReference; fileEncoding = 4; lastKnownFileType = sourcecode.swift; path = MainWindowController.swift; sourceTree = "<group>"; };
		84A0BAA01D2FAE7600BC8DA1 /* VideoView.swift */ = {isa = PBXFileReference; fileEncoding = 4; lastKnownFileType = sourcecode.swift; path = VideoView.swift; sourceTree = "<group>"; };
		84A0F6021EBB4A7C001FCF44 /* zh-Hans */ = {isa = PBXFileReference; lastKnownFileType = text.plist.strings; name = "zh-Hans"; path = "zh-Hans.lproj/InspectorWindowController.strings"; sourceTree = "<group>"; };
		84A886E31E24F37D008755BB /* ShooterSubtitle.swift */ = {isa = PBXFileReference; fileEncoding = 4; lastKnownFileType = sourcecode.swift; path = ShooterSubtitle.swift; sourceTree = "<group>"; };
		84A886E51E24F3BD008755BB /* OnlineSubtitle.swift */ = {isa = PBXFileReference; fileEncoding = 4; lastKnownFileType = sourcecode.swift; path = OnlineSubtitle.swift; sourceTree = "<group>"; };
		84A886EB1E2573A5008755BB /* JustExtension.swift */ = {isa = PBXFileReference; fileEncoding = 4; lastKnownFileType = sourcecode.swift; path = JustExtension.swift; sourceTree = "<group>"; };
		84A886ED1E269A2A008755BB /* iina-default-input.conf */ = {isa = PBXFileReference; fileEncoding = 4; lastKnownFileType = text; path = "iina-default-input.conf"; sourceTree = "<group>"; };
		84A886F21E26CA24008755BB /* Regex.swift */ = {isa = PBXFileReference; fileEncoding = 4; lastKnownFileType = sourcecode.swift; path = Regex.swift; sourceTree = "<group>"; };
		84AABE8A1DBF634600D138FD /* CharEncoding.swift */ = {isa = PBXFileReference; fileEncoding = 4; lastKnownFileType = sourcecode.swift; path = CharEncoding.swift; sourceTree = "<group>"; };
		84AABE921DBFAF1A00D138FD /* FontPickerWindowController.swift */ = {isa = PBXFileReference; fileEncoding = 4; lastKnownFileType = sourcecode.swift; path = FontPickerWindowController.swift; sourceTree = "<group>"; };
		84AABE961DBFB62F00D138FD /* FixedFontManager.h */ = {isa = PBXFileReference; fileEncoding = 4; lastKnownFileType = sourcecode.c.h; path = FixedFontManager.h; sourceTree = "<group>"; };
		84AABE971DBFB62F00D138FD /* FixedFontManager.m */ = {isa = PBXFileReference; fileEncoding = 4; lastKnownFileType = sourcecode.c.objc; path = FixedFontManager.m; sourceTree = "<group>"; };
		84AC621D1E87A4F3002D6F92 /* OpenURLAccessoryViewController.swift */ = {isa = PBXFileReference; fileEncoding = 4; lastKnownFileType = sourcecode.swift; path = OpenURLAccessoryViewController.swift; sourceTree = "<group>"; };
		84AC62221E87C6CF002D6F92 /* Base */ = {isa = PBXFileReference; lastKnownFileType = file.xib; name = Base; path = Base.lproj/OpenURLAccessoryViewController.xib; sourceTree = "<group>"; };
		84AC62251E87C6D1002D6F92 /* zh-Hans */ = {isa = PBXFileReference; lastKnownFileType = text.plist.strings; name = "zh-Hans"; path = "zh-Hans.lproj/OpenURLAccessoryViewController.strings"; sourceTree = "<group>"; };
		84AC62281E87DC07002D6F92 /* pl */ = {isa = PBXFileReference; lastKnownFileType = text.plist.strings; name = pl; path = pl.lproj/SubSelectWindowController.strings; sourceTree = "<group>"; };
		84AC62291E87DC07002D6F92 /* pl */ = {isa = PBXFileReference; lastKnownFileType = text.plist.strings; name = pl; path = pl.lproj/InfoPlist.strings; sourceTree = "<group>"; };
		84AE59481E0FD65800771B7E /* MainWindowMenuActions.swift */ = {isa = PBXFileReference; fileEncoding = 4; lastKnownFileType = sourcecode.swift; path = MainWindowMenuActions.swift; sourceTree = "<group>"; };
		84AF03BB1E6725A1003E3753 /* pl */ = {isa = PBXFileReference; lastKnownFileType = text.plist.strings; name = pl; path = pl.lproj/PrefGeneralViewController.strings; sourceTree = "<group>"; };
		84AF03BC1E6725A1003E3753 /* pl */ = {isa = PBXFileReference; lastKnownFileType = text.plist.strings; name = pl; path = pl.lproj/PrefUIViewController.strings; sourceTree = "<group>"; };
		84AF03BD1E6725A1003E3753 /* pl */ = {isa = PBXFileReference; lastKnownFileType = text.plist.strings; name = pl; path = pl.lproj/PrefControlViewController.strings; sourceTree = "<group>"; };
		84AF03BE1E6725A1003E3753 /* pl */ = {isa = PBXFileReference; lastKnownFileType = text.plist.strings; name = pl; path = pl.lproj/PrefKeyBindingViewController.strings; sourceTree = "<group>"; };
		84AF03BF1E6725A1003E3753 /* pl */ = {isa = PBXFileReference; lastKnownFileType = text.plist.strings; name = pl; path = pl.lproj/KeyRecordViewController.strings; sourceTree = "<group>"; };
		84AF03C01E6725A1003E3753 /* pl */ = {isa = PBXFileReference; lastKnownFileType = text.plist.strings; name = pl; path = pl.lproj/PrefAdvancedViewController.strings; sourceTree = "<group>"; };
		84AF03C11E6725A1003E3753 /* pl */ = {isa = PBXFileReference; lastKnownFileType = text.plist.strings; name = pl; path = pl.lproj/PrefCodecViewController.strings; sourceTree = "<group>"; };
		84AF03C21E6725A1003E3753 /* pl */ = {isa = PBXFileReference; lastKnownFileType = text.plist.strings; name = pl; path = pl.lproj/PrefSubViewController.strings; sourceTree = "<group>"; };
		84AF03C31E6725A1003E3753 /* pl */ = {isa = PBXFileReference; lastKnownFileType = text.plist.strings; name = pl; path = pl.lproj/PrefNetworkViewController.strings; sourceTree = "<group>"; };
		84AF03C51E6725A2003E3753 /* pl */ = {isa = PBXFileReference; lastKnownFileType = text.plist.strings; name = pl; path = pl.lproj/Localizable.strings; sourceTree = "<group>"; };
		84AF03C61E6725A2003E3753 /* pl */ = {isa = PBXFileReference; lastKnownFileType = text.plist.strings; name = pl; path = pl.lproj/KeyBinding.strings; sourceTree = "<group>"; };
		84AF03C71E6725A2003E3753 /* pl */ = {isa = PBXFileReference; lastKnownFileType = text.plist.strings; name = pl; path = pl.lproj/MainMenu.strings; sourceTree = "<group>"; };
		84AF03C81E6725A2003E3753 /* pl */ = {isa = PBXFileReference; lastKnownFileType = text.plist.strings; name = pl; path = pl.lproj/MainWindowController.strings; sourceTree = "<group>"; };
		84AF03C91E6725A2003E3753 /* pl */ = {isa = PBXFileReference; lastKnownFileType = text.plist.strings; name = pl; path = pl.lproj/QuickSettingViewController.strings; sourceTree = "<group>"; };
		84AF03CA1E6725A2003E3753 /* pl */ = {isa = PBXFileReference; lastKnownFileType = text.plist.strings; name = pl; path = pl.lproj/PlaylistViewController.strings; sourceTree = "<group>"; };
		84AF03CB1E6725A2003E3753 /* pl */ = {isa = PBXFileReference; lastKnownFileType = text.plist.strings; name = pl; path = pl.lproj/CropSettingsViewController.strings; sourceTree = "<group>"; };
		84AF03CC1E6725A2003E3753 /* pl */ = {isa = PBXFileReference; lastKnownFileType = text.plist.strings; name = pl; path = pl.lproj/InspectorWindowController.strings; sourceTree = "<group>"; };
		84AF03CD1E6725A2003E3753 /* pl */ = {isa = PBXFileReference; lastKnownFileType = text.plist.strings; name = pl; path = pl.lproj/FilterWindowController.strings; sourceTree = "<group>"; };
		84AF03CE1E6725A2003E3753 /* pl */ = {isa = PBXFileReference; lastKnownFileType = text.plist.strings; name = pl; path = pl.lproj/AboutWindowController.strings; sourceTree = "<group>"; };
		84AF03CF1E6725A2003E3753 /* pl */ = {isa = PBXFileReference; lastKnownFileType = text.plist.strings; name = pl; path = pl.lproj/FontPickerWindowController.strings; sourceTree = "<group>"; };
		84AF03D51E674930003E3753 /* zh-Hans */ = {isa = PBXFileReference; lastKnownFileType = text.rtf; name = "zh-Hans"; path = "zh-Hans.lproj/Contribution.rtf"; sourceTree = "<group>"; };
		84BC784C1EEECBE30068BF17 /* avcodec.h */ = {isa = PBXFileReference; fileEncoding = 4; lastKnownFileType = sourcecode.c.h; path = avcodec.h; sourceTree = "<group>"; };
		84BC784D1EEECBE30068BF17 /* avdct.h */ = {isa = PBXFileReference; fileEncoding = 4; lastKnownFileType = sourcecode.c.h; path = avdct.h; sourceTree = "<group>"; };
		84BC784E1EEECBE30068BF17 /* avfft.h */ = {isa = PBXFileReference; fileEncoding = 4; lastKnownFileType = sourcecode.c.h; path = avfft.h; sourceTree = "<group>"; };
		84BC784F1EEECBE30068BF17 /* d3d11va.h */ = {isa = PBXFileReference; fileEncoding = 4; lastKnownFileType = sourcecode.c.h; path = d3d11va.h; sourceTree = "<group>"; };
		84BC78501EEECBE30068BF17 /* dirac.h */ = {isa = PBXFileReference; fileEncoding = 4; lastKnownFileType = sourcecode.c.h; path = dirac.h; sourceTree = "<group>"; };
		84BC78511EEECBE30068BF17 /* dv_profile.h */ = {isa = PBXFileReference; fileEncoding = 4; lastKnownFileType = sourcecode.c.h; path = dv_profile.h; sourceTree = "<group>"; };
		84BC78521EEECBE30068BF17 /* dxva2.h */ = {isa = PBXFileReference; fileEncoding = 4; lastKnownFileType = sourcecode.c.h; path = dxva2.h; sourceTree = "<group>"; };
		84BC78531EEECBE30068BF17 /* jni.h */ = {isa = PBXFileReference; fileEncoding = 4; lastKnownFileType = sourcecode.c.h; path = jni.h; sourceTree = "<group>"; };
		84BC78541EEECBE30068BF17 /* mediacodec.h */ = {isa = PBXFileReference; fileEncoding = 4; lastKnownFileType = sourcecode.c.h; path = mediacodec.h; sourceTree = "<group>"; };
		84BC78551EEECBE30068BF17 /* qsv.h */ = {isa = PBXFileReference; fileEncoding = 4; lastKnownFileType = sourcecode.c.h; path = qsv.h; sourceTree = "<group>"; };
		84BC78561EEECBE30068BF17 /* vaapi.h */ = {isa = PBXFileReference; fileEncoding = 4; lastKnownFileType = sourcecode.c.h; path = vaapi.h; sourceTree = "<group>"; };
		84BC78571EEECBE30068BF17 /* vda.h */ = {isa = PBXFileReference; fileEncoding = 4; lastKnownFileType = sourcecode.c.h; path = vda.h; sourceTree = "<group>"; };
		84BC78581EEECBE30068BF17 /* vdpau.h */ = {isa = PBXFileReference; fileEncoding = 4; lastKnownFileType = sourcecode.c.h; path = vdpau.h; sourceTree = "<group>"; };
		84BC78591EEECBE30068BF17 /* version.h */ = {isa = PBXFileReference; fileEncoding = 4; lastKnownFileType = sourcecode.c.h; path = version.h; sourceTree = "<group>"; };
		84BC785A1EEECBE30068BF17 /* videotoolbox.h */ = {isa = PBXFileReference; fileEncoding = 4; lastKnownFileType = sourcecode.c.h; path = videotoolbox.h; sourceTree = "<group>"; };
		84BC785B1EEECBE30068BF17 /* vorbis_parser.h */ = {isa = PBXFileReference; fileEncoding = 4; lastKnownFileType = sourcecode.c.h; path = vorbis_parser.h; sourceTree = "<group>"; };
		84BC785C1EEECBE30068BF17 /* xvmc.h */ = {isa = PBXFileReference; fileEncoding = 4; lastKnownFileType = sourcecode.c.h; path = xvmc.h; sourceTree = "<group>"; };
		84BC785E1EEECBE30068BF17 /* avdevice.h */ = {isa = PBXFileReference; fileEncoding = 4; lastKnownFileType = sourcecode.c.h; path = avdevice.h; sourceTree = "<group>"; };
		84BC785F1EEECBE30068BF17 /* version.h */ = {isa = PBXFileReference; fileEncoding = 4; lastKnownFileType = sourcecode.c.h; path = version.h; sourceTree = "<group>"; };
		84BC78611EEECBE30068BF17 /* avfilter.h */ = {isa = PBXFileReference; fileEncoding = 4; lastKnownFileType = sourcecode.c.h; path = avfilter.h; sourceTree = "<group>"; };
		84BC78621EEECBE30068BF17 /* avfiltergraph.h */ = {isa = PBXFileReference; fileEncoding = 4; lastKnownFileType = sourcecode.c.h; path = avfiltergraph.h; sourceTree = "<group>"; };
		84BC78631EEECBE30068BF17 /* buffersink.h */ = {isa = PBXFileReference; fileEncoding = 4; lastKnownFileType = sourcecode.c.h; path = buffersink.h; sourceTree = "<group>"; };
		84BC78641EEECBE30068BF17 /* buffersrc.h */ = {isa = PBXFileReference; fileEncoding = 4; lastKnownFileType = sourcecode.c.h; path = buffersrc.h; sourceTree = "<group>"; };
		84BC78651EEECBE30068BF17 /* version.h */ = {isa = PBXFileReference; fileEncoding = 4; lastKnownFileType = sourcecode.c.h; path = version.h; sourceTree = "<group>"; };
		84BC78671EEECBE30068BF17 /* avformat.h */ = {isa = PBXFileReference; fileEncoding = 4; lastKnownFileType = sourcecode.c.h; path = avformat.h; sourceTree = "<group>"; };
		84BC78681EEECBE30068BF17 /* avio.h */ = {isa = PBXFileReference; fileEncoding = 4; lastKnownFileType = sourcecode.c.h; path = avio.h; sourceTree = "<group>"; };
		84BC78691EEECBE30068BF17 /* version.h */ = {isa = PBXFileReference; fileEncoding = 4; lastKnownFileType = sourcecode.c.h; path = version.h; sourceTree = "<group>"; };
		84BC786B1EEECBE30068BF17 /* avresample.h */ = {isa = PBXFileReference; fileEncoding = 4; lastKnownFileType = sourcecode.c.h; path = avresample.h; sourceTree = "<group>"; };
		84BC786C1EEECBE30068BF17 /* version.h */ = {isa = PBXFileReference; fileEncoding = 4; lastKnownFileType = sourcecode.c.h; path = version.h; sourceTree = "<group>"; };
		84BC786E1EEECBE30068BF17 /* adler32.h */ = {isa = PBXFileReference; fileEncoding = 4; lastKnownFileType = sourcecode.c.h; path = adler32.h; sourceTree = "<group>"; };
		84BC786F1EEECBE30068BF17 /* aes.h */ = {isa = PBXFileReference; fileEncoding = 4; lastKnownFileType = sourcecode.c.h; path = aes.h; sourceTree = "<group>"; };
		84BC78701EEECBE30068BF17 /* aes_ctr.h */ = {isa = PBXFileReference; fileEncoding = 4; lastKnownFileType = sourcecode.c.h; path = aes_ctr.h; sourceTree = "<group>"; };
		84BC78711EEECBE30068BF17 /* attributes.h */ = {isa = PBXFileReference; fileEncoding = 4; lastKnownFileType = sourcecode.c.h; path = attributes.h; sourceTree = "<group>"; };
		84BC78721EEECBE30068BF17 /* audio_fifo.h */ = {isa = PBXFileReference; fileEncoding = 4; lastKnownFileType = sourcecode.c.h; path = audio_fifo.h; sourceTree = "<group>"; };
		84BC78731EEECBE30068BF17 /* avassert.h */ = {isa = PBXFileReference; fileEncoding = 4; lastKnownFileType = sourcecode.c.h; path = avassert.h; sourceTree = "<group>"; };
		84BC78741EEECBE30068BF17 /* avconfig.h */ = {isa = PBXFileReference; fileEncoding = 4; lastKnownFileType = sourcecode.c.h; path = avconfig.h; sourceTree = "<group>"; };
		84BC78751EEECBE30068BF17 /* avstring.h */ = {isa = PBXFileReference; fileEncoding = 4; lastKnownFileType = sourcecode.c.h; path = avstring.h; sourceTree = "<group>"; };
		84BC78761EEECBE30068BF17 /* avutil.h */ = {isa = PBXFileReference; fileEncoding = 4; lastKnownFileType = sourcecode.c.h; path = avutil.h; sourceTree = "<group>"; };
		84BC78771EEECBE30068BF17 /* base64.h */ = {isa = PBXFileReference; fileEncoding = 4; lastKnownFileType = sourcecode.c.h; path = base64.h; sourceTree = "<group>"; };
		84BC78781EEECBE30068BF17 /* blowfish.h */ = {isa = PBXFileReference; fileEncoding = 4; lastKnownFileType = sourcecode.c.h; path = blowfish.h; sourceTree = "<group>"; };
		84BC78791EEECBE30068BF17 /* bprint.h */ = {isa = PBXFileReference; fileEncoding = 4; lastKnownFileType = sourcecode.c.h; path = bprint.h; sourceTree = "<group>"; };
		84BC787A1EEECBE30068BF17 /* bswap.h */ = {isa = PBXFileReference; fileEncoding = 4; lastKnownFileType = sourcecode.c.h; path = bswap.h; sourceTree = "<group>"; };
		84BC787B1EEECBE30068BF17 /* buffer.h */ = {isa = PBXFileReference; fileEncoding = 4; lastKnownFileType = sourcecode.c.h; path = buffer.h; sourceTree = "<group>"; };
		84BC787C1EEECBE30068BF17 /* camellia.h */ = {isa = PBXFileReference; fileEncoding = 4; lastKnownFileType = sourcecode.c.h; path = camellia.h; sourceTree = "<group>"; };
		84BC787D1EEECBE30068BF17 /* cast5.h */ = {isa = PBXFileReference; fileEncoding = 4; lastKnownFileType = sourcecode.c.h; path = cast5.h; sourceTree = "<group>"; };
		84BC787E1EEECBE30068BF17 /* channel_layout.h */ = {isa = PBXFileReference; fileEncoding = 4; lastKnownFileType = sourcecode.c.h; path = channel_layout.h; sourceTree = "<group>"; };
		84BC787F1EEECBE30068BF17 /* common.h */ = {isa = PBXFileReference; fileEncoding = 4; lastKnownFileType = sourcecode.c.h; path = common.h; sourceTree = "<group>"; };
		84BC78801EEECBE30068BF17 /* cpu.h */ = {isa = PBXFileReference; fileEncoding = 4; lastKnownFileType = sourcecode.c.h; path = cpu.h; sourceTree = "<group>"; };
		84BC78811EEECBE30068BF17 /* crc.h */ = {isa = PBXFileReference; fileEncoding = 4; lastKnownFileType = sourcecode.c.h; path = crc.h; sourceTree = "<group>"; };
		84BC78821EEECBE30068BF17 /* des.h */ = {isa = PBXFileReference; fileEncoding = 4; lastKnownFileType = sourcecode.c.h; path = des.h; sourceTree = "<group>"; };
		84BC78831EEECBE30068BF17 /* dict.h */ = {isa = PBXFileReference; fileEncoding = 4; lastKnownFileType = sourcecode.c.h; path = dict.h; sourceTree = "<group>"; };
		84BC78841EEECBE30068BF17 /* display.h */ = {isa = PBXFileReference; fileEncoding = 4; lastKnownFileType = sourcecode.c.h; path = display.h; sourceTree = "<group>"; };
		84BC78851EEECBE30068BF17 /* downmix_info.h */ = {isa = PBXFileReference; fileEncoding = 4; lastKnownFileType = sourcecode.c.h; path = downmix_info.h; sourceTree = "<group>"; };
		84BC78861EEECBE30068BF17 /* error.h */ = {isa = PBXFileReference; fileEncoding = 4; lastKnownFileType = sourcecode.c.h; path = error.h; sourceTree = "<group>"; };
		84BC78871EEECBE30068BF17 /* eval.h */ = {isa = PBXFileReference; fileEncoding = 4; lastKnownFileType = sourcecode.c.h; path = eval.h; sourceTree = "<group>"; };
		84BC78881EEECBE30068BF17 /* ffversion.h */ = {isa = PBXFileReference; fileEncoding = 4; lastKnownFileType = sourcecode.c.h; path = ffversion.h; sourceTree = "<group>"; };
		84BC78891EEECBE30068BF17 /* fifo.h */ = {isa = PBXFileReference; fileEncoding = 4; lastKnownFileType = sourcecode.c.h; path = fifo.h; sourceTree = "<group>"; };
		84BC788A1EEECBE30068BF17 /* file.h */ = {isa = PBXFileReference; fileEncoding = 4; lastKnownFileType = sourcecode.c.h; path = file.h; sourceTree = "<group>"; };
		84BC788B1EEECBE30068BF17 /* frame.h */ = {isa = PBXFileReference; fileEncoding = 4; lastKnownFileType = sourcecode.c.h; path = frame.h; sourceTree = "<group>"; };
		84BC788C1EEECBE30068BF17 /* hash.h */ = {isa = PBXFileReference; fileEncoding = 4; lastKnownFileType = sourcecode.c.h; path = hash.h; sourceTree = "<group>"; };
		84BC788D1EEECBE30068BF17 /* hmac.h */ = {isa = PBXFileReference; fileEncoding = 4; lastKnownFileType = sourcecode.c.h; path = hmac.h; sourceTree = "<group>"; };
		84BC788E1EEECBE30068BF17 /* hwcontext.h */ = {isa = PBXFileReference; fileEncoding = 4; lastKnownFileType = sourcecode.c.h; path = hwcontext.h; sourceTree = "<group>"; };
		84BC788F1EEECBE30068BF17 /* hwcontext_cuda.h */ = {isa = PBXFileReference; fileEncoding = 4; lastKnownFileType = sourcecode.c.h; path = hwcontext_cuda.h; sourceTree = "<group>"; };
		84BC78901EEECBE30068BF17 /* hwcontext_dxva2.h */ = {isa = PBXFileReference; fileEncoding = 4; lastKnownFileType = sourcecode.c.h; path = hwcontext_dxva2.h; sourceTree = "<group>"; };
		84BC78911EEECBE30068BF17 /* hwcontext_qsv.h */ = {isa = PBXFileReference; fileEncoding = 4; lastKnownFileType = sourcecode.c.h; path = hwcontext_qsv.h; sourceTree = "<group>"; };
		84BC78921EEECBE30068BF17 /* hwcontext_vaapi.h */ = {isa = PBXFileReference; fileEncoding = 4; lastKnownFileType = sourcecode.c.h; path = hwcontext_vaapi.h; sourceTree = "<group>"; };
		84BC78931EEECBE30068BF17 /* hwcontext_vdpau.h */ = {isa = PBXFileReference; fileEncoding = 4; lastKnownFileType = sourcecode.c.h; path = hwcontext_vdpau.h; sourceTree = "<group>"; };
		84BC78941EEECBE30068BF17 /* imgutils.h */ = {isa = PBXFileReference; fileEncoding = 4; lastKnownFileType = sourcecode.c.h; path = imgutils.h; sourceTree = "<group>"; };
		84BC78951EEECBE30068BF17 /* intfloat.h */ = {isa = PBXFileReference; fileEncoding = 4; lastKnownFileType = sourcecode.c.h; path = intfloat.h; sourceTree = "<group>"; };
		84BC78961EEECBE30068BF17 /* intreadwrite.h */ = {isa = PBXFileReference; fileEncoding = 4; lastKnownFileType = sourcecode.c.h; path = intreadwrite.h; sourceTree = "<group>"; };
		84BC78971EEECBE30068BF17 /* lfg.h */ = {isa = PBXFileReference; fileEncoding = 4; lastKnownFileType = sourcecode.c.h; path = lfg.h; sourceTree = "<group>"; };
		84BC78981EEECBE30068BF17 /* log.h */ = {isa = PBXFileReference; fileEncoding = 4; lastKnownFileType = sourcecode.c.h; path = log.h; sourceTree = "<group>"; };
		84BC78991EEECBE30068BF17 /* lzo.h */ = {isa = PBXFileReference; fileEncoding = 4; lastKnownFileType = sourcecode.c.h; path = lzo.h; sourceTree = "<group>"; };
		84BC789A1EEECBE30068BF17 /* macros.h */ = {isa = PBXFileReference; fileEncoding = 4; lastKnownFileType = sourcecode.c.h; path = macros.h; sourceTree = "<group>"; };
		84BC789B1EEECBE30068BF17 /* mastering_display_metadata.h */ = {isa = PBXFileReference; fileEncoding = 4; lastKnownFileType = sourcecode.c.h; path = mastering_display_metadata.h; sourceTree = "<group>"; };
		84BC789C1EEECBE30068BF17 /* mathematics.h */ = {isa = PBXFileReference; fileEncoding = 4; lastKnownFileType = sourcecode.c.h; path = mathematics.h; sourceTree = "<group>"; };
		84BC789D1EEECBE30068BF17 /* md5.h */ = {isa = PBXFileReference; fileEncoding = 4; lastKnownFileType = sourcecode.c.h; path = md5.h; sourceTree = "<group>"; };
		84BC789E1EEECBE30068BF17 /* mem.h */ = {isa = PBXFileReference; fileEncoding = 4; lastKnownFileType = sourcecode.c.h; path = mem.h; sourceTree = "<group>"; };
		84BC789F1EEECBE30068BF17 /* motion_vector.h */ = {isa = PBXFileReference; fileEncoding = 4; lastKnownFileType = sourcecode.c.h; path = motion_vector.h; sourceTree = "<group>"; };
		84BC78A01EEECBE30068BF17 /* murmur3.h */ = {isa = PBXFileReference; fileEncoding = 4; lastKnownFileType = sourcecode.c.h; path = murmur3.h; sourceTree = "<group>"; };
		84BC78A11EEECBE30068BF17 /* opencl.h */ = {isa = PBXFileReference; fileEncoding = 4; lastKnownFileType = sourcecode.c.h; path = opencl.h; sourceTree = "<group>"; };
		84BC78A21EEECBE30068BF17 /* opt.h */ = {isa = PBXFileReference; fileEncoding = 4; lastKnownFileType = sourcecode.c.h; path = opt.h; sourceTree = "<group>"; };
		84BC78A31EEECBE30068BF17 /* parseutils.h */ = {isa = PBXFileReference; fileEncoding = 4; lastKnownFileType = sourcecode.c.h; path = parseutils.h; sourceTree = "<group>"; };
		84BC78A41EEECBE30068BF17 /* pixdesc.h */ = {isa = PBXFileReference; fileEncoding = 4; lastKnownFileType = sourcecode.c.h; path = pixdesc.h; sourceTree = "<group>"; };
		84BC78A51EEECBE30068BF17 /* pixelutils.h */ = {isa = PBXFileReference; fileEncoding = 4; lastKnownFileType = sourcecode.c.h; path = pixelutils.h; sourceTree = "<group>"; };
		84BC78A61EEECBE30068BF17 /* pixfmt.h */ = {isa = PBXFileReference; fileEncoding = 4; lastKnownFileType = sourcecode.c.h; path = pixfmt.h; sourceTree = "<group>"; };
		84BC78A71EEECBE30068BF17 /* random_seed.h */ = {isa = PBXFileReference; fileEncoding = 4; lastKnownFileType = sourcecode.c.h; path = random_seed.h; sourceTree = "<group>"; };
		84BC78A81EEECBE30068BF17 /* rational.h */ = {isa = PBXFileReference; fileEncoding = 4; lastKnownFileType = sourcecode.c.h; path = rational.h; sourceTree = "<group>"; };
		84BC78A91EEECBE30068BF17 /* rc4.h */ = {isa = PBXFileReference; fileEncoding = 4; lastKnownFileType = sourcecode.c.h; path = rc4.h; sourceTree = "<group>"; };
		84BC78AA1EEECBE30068BF17 /* replaygain.h */ = {isa = PBXFileReference; fileEncoding = 4; lastKnownFileType = sourcecode.c.h; path = replaygain.h; sourceTree = "<group>"; };
		84BC78AB1EEECBE30068BF17 /* ripemd.h */ = {isa = PBXFileReference; fileEncoding = 4; lastKnownFileType = sourcecode.c.h; path = ripemd.h; sourceTree = "<group>"; };
		84BC78AC1EEECBE30068BF17 /* samplefmt.h */ = {isa = PBXFileReference; fileEncoding = 4; lastKnownFileType = sourcecode.c.h; path = samplefmt.h; sourceTree = "<group>"; };
		84BC78AD1EEECBE30068BF17 /* sha.h */ = {isa = PBXFileReference; fileEncoding = 4; lastKnownFileType = sourcecode.c.h; path = sha.h; sourceTree = "<group>"; };
		84BC78AE1EEECBE30068BF17 /* sha512.h */ = {isa = PBXFileReference; fileEncoding = 4; lastKnownFileType = sourcecode.c.h; path = sha512.h; sourceTree = "<group>"; };
		84BC78AF1EEECBE30068BF17 /* spherical.h */ = {isa = PBXFileReference; fileEncoding = 4; lastKnownFileType = sourcecode.c.h; path = spherical.h; sourceTree = "<group>"; };
		84BC78B01EEECBE30068BF17 /* stereo3d.h */ = {isa = PBXFileReference; fileEncoding = 4; lastKnownFileType = sourcecode.c.h; path = stereo3d.h; sourceTree = "<group>"; };
		84BC78B11EEECBE30068BF17 /* tea.h */ = {isa = PBXFileReference; fileEncoding = 4; lastKnownFileType = sourcecode.c.h; path = tea.h; sourceTree = "<group>"; };
		84BC78B21EEECBE30068BF17 /* threadmessage.h */ = {isa = PBXFileReference; fileEncoding = 4; lastKnownFileType = sourcecode.c.h; path = threadmessage.h; sourceTree = "<group>"; };
		84BC78B31EEECBE30068BF17 /* time.h */ = {isa = PBXFileReference; fileEncoding = 4; lastKnownFileType = sourcecode.c.h; path = time.h; sourceTree = "<group>"; };
		84BC78B41EEECBE30068BF17 /* timecode.h */ = {isa = PBXFileReference; fileEncoding = 4; lastKnownFileType = sourcecode.c.h; path = timecode.h; sourceTree = "<group>"; };
		84BC78B51EEECBE30068BF17 /* timestamp.h */ = {isa = PBXFileReference; fileEncoding = 4; lastKnownFileType = sourcecode.c.h; path = timestamp.h; sourceTree = "<group>"; };
		84BC78B61EEECBE30068BF17 /* tree.h */ = {isa = PBXFileReference; fileEncoding = 4; lastKnownFileType = sourcecode.c.h; path = tree.h; sourceTree = "<group>"; };
		84BC78B71EEECBE30068BF17 /* twofish.h */ = {isa = PBXFileReference; fileEncoding = 4; lastKnownFileType = sourcecode.c.h; path = twofish.h; sourceTree = "<group>"; };
		84BC78B81EEECBE30068BF17 /* version.h */ = {isa = PBXFileReference; fileEncoding = 4; lastKnownFileType = sourcecode.c.h; path = version.h; sourceTree = "<group>"; };
		84BC78B91EEECBE30068BF17 /* xtea.h */ = {isa = PBXFileReference; fileEncoding = 4; lastKnownFileType = sourcecode.c.h; path = xtea.h; sourceTree = "<group>"; };
		84BC78BB1EEECBE30068BF17 /* postprocess.h */ = {isa = PBXFileReference; fileEncoding = 4; lastKnownFileType = sourcecode.c.h; path = postprocess.h; sourceTree = "<group>"; };
		84BC78BC1EEECBE30068BF17 /* version.h */ = {isa = PBXFileReference; fileEncoding = 4; lastKnownFileType = sourcecode.c.h; path = version.h; sourceTree = "<group>"; };
		84BC78BE1EEECBE30068BF17 /* swresample.h */ = {isa = PBXFileReference; fileEncoding = 4; lastKnownFileType = sourcecode.c.h; path = swresample.h; sourceTree = "<group>"; };
		84BC78BF1EEECBE30068BF17 /* version.h */ = {isa = PBXFileReference; fileEncoding = 4; lastKnownFileType = sourcecode.c.h; path = version.h; sourceTree = "<group>"; };
		84BC78C11EEECBE30068BF17 /* swscale.h */ = {isa = PBXFileReference; fileEncoding = 4; lastKnownFileType = sourcecode.c.h; path = swscale.h; sourceTree = "<group>"; };
		84BC78C21EEECBE30068BF17 /* version.h */ = {isa = PBXFileReference; fileEncoding = 4; lastKnownFileType = sourcecode.c.h; path = version.h; sourceTree = "<group>"; };
		84BEEC3D1DFEDE2F00F945CA /* PrefKeyBindingViewController.swift */ = {isa = PBXFileReference; fileEncoding = 4; lastKnownFileType = sourcecode.swift; path = PrefKeyBindingViewController.swift; sourceTree = "<group>"; };
		84BEEC411DFEE46200F945CA /* StreamReader.swift */ = {isa = PBXFileReference; fileEncoding = 4; lastKnownFileType = sourcecode.swift; path = StreamReader.swift; sourceTree = "<group>"; };
		84C3AB8A1E7BF22300FEFB7A /* MPVCommandFormat.strings */ = {isa = PBXFileReference; fileEncoding = 4; lastKnownFileType = text.plist.strings; path = MPVCommandFormat.strings; sourceTree = "<group>"; };
		84C6445F1E92BA2700B1410B /* TimeLabelOverflowedView.swift */ = {isa = PBXFileReference; fileEncoding = 4; lastKnownFileType = sourcecode.swift; path = TimeLabelOverflowedView.swift; sourceTree = "<group>"; };
		84C6D3611EAF8D63009BF721 /* HistoryController.swift */ = {isa = PBXFileReference; fileEncoding = 4; lastKnownFileType = sourcecode.swift; path = HistoryController.swift; sourceTree = "<group>"; };
		84C6D3631EB276E9009BF721 /* PlaybackHistory.swift */ = {isa = PBXFileReference; fileEncoding = 4; lastKnownFileType = sourcecode.swift; path = PlaybackHistory.swift; sourceTree = "<group>"; };
		84C6D3651EB2A427009BF721 /* HistoryWindowController.swift */ = {isa = PBXFileReference; fileEncoding = 4; lastKnownFileType = sourcecode.swift; path = HistoryWindowController.swift; sourceTree = "<group>"; };
		84C8D58E1D794CE600D98A0E /* MPVFilter.swift */ = {isa = PBXFileReference; fileEncoding = 4; lastKnownFileType = sourcecode.swift; path = MPVFilter.swift; sourceTree = "<group>"; };
		84C8D5901D796F9700D98A0E /* Aspect.swift */ = {isa = PBXFileReference; fileEncoding = 4; lastKnownFileType = sourcecode.swift; path = Aspect.swift; sourceTree = "<group>"; };
		84D123B31ECAA405004E0D53 /* MainWindowTouchBarSupport.swift */ = {isa = PBXFileReference; fileEncoding = 4; lastKnownFileType = sourcecode.swift; path = MainWindowTouchBarSupport.swift; sourceTree = "<group>"; };
		84D377621D6B66DE007F7396 /* MPVPlaylistItem.swift */ = {isa = PBXFileReference; fileEncoding = 4; lastKnownFileType = sourcecode.swift; lineEnding = 0; path = MPVPlaylistItem.swift; sourceTree = "<group>"; xcLanguageSpecificationIdentifier = xcode.lang.swift; };
		84D377641D7370EE007F7396 /* ChapterTableCellView.swift */ = {isa = PBXFileReference; fileEncoding = 4; lastKnownFileType = sourcecode.swift; lineEnding = 0; path = ChapterTableCellView.swift; sourceTree = "<group>"; xcLanguageSpecificationIdentifier = xcode.lang.swift; };
		84D377661D737F58007F7396 /* MPVChapter.swift */ = {isa = PBXFileReference; fileEncoding = 4; lastKnownFileType = sourcecode.swift; path = MPVChapter.swift; sourceTree = "<group>"; };
		84E295BF1E2CF9F4006388F7 /* ObjcUtils.m */ = {isa = PBXFileReference; fileEncoding = 4; lastKnownFileType = sourcecode.c.objc; path = ObjcUtils.m; sourceTree = "<group>"; };
		84E295C11E2CFA18006388F7 /* ObjcUtils.h */ = {isa = PBXFileReference; lastKnownFileType = sourcecode.c.h; path = ObjcUtils.h; sourceTree = "<group>"; };
		84E48D4C1E0F1090002C7A3F /* FilterWindowController.swift */ = {isa = PBXFileReference; fileEncoding = 4; lastKnownFileType = sourcecode.swift; path = FilterWindowController.swift; sourceTree = "<group>"; };
		84E745D51DFDD4FD00588DED /* KeyCodeHelper.swift */ = {isa = PBXFileReference; fileEncoding = 4; lastKnownFileType = sourcecode.swift; path = KeyCodeHelper.swift; sourceTree = "<group>"; };
		84E745D81DFDE8C100588DED /* input.conf */ = {isa = PBXFileReference; fileEncoding = 4; lastKnownFileType = text; path = input.conf; sourceTree = "<group>"; };
		84EB1ED61D2F51D3004FA5A1 /* IINA.app */ = {isa = PBXFileReference; explicitFileType = wrapper.application; includeInIndex = 0; path = IINA.app; sourceTree = BUILT_PRODUCTS_DIR; };
		84EB1ED91D2F51D3004FA5A1 /* AppDelegate.swift */ = {isa = PBXFileReference; lastKnownFileType = sourcecode.swift; path = AppDelegate.swift; sourceTree = "<group>"; };
		84EB1EDB1D2F51D3004FA5A1 /* Assets.xcassets */ = {isa = PBXFileReference; lastKnownFileType = folder.assetcatalog; path = Assets.xcassets; sourceTree = "<group>"; };
		84EB1EE01D2F51D3004FA5A1 /* Info.plist */ = {isa = PBXFileReference; lastKnownFileType = text.plist.xml; path = Info.plist; sourceTree = "<group>"; };
		84EB1F041D2F5C5B004FA5A1 /* AppData.swift */ = {isa = PBXFileReference; fileEncoding = 4; lastKnownFileType = sourcecode.swift; path = AppData.swift; sourceTree = "<group>"; };
		84EB1F061D2F5E76004FA5A1 /* Utility.swift */ = {isa = PBXFileReference; fileEncoding = 4; lastKnownFileType = sourcecode.swift; path = Utility.swift; sourceTree = "<group>"; };
		84ED99FD1E009C8100A5159B /* PrefAdvancedViewController.swift */ = {isa = PBXFileReference; fileEncoding = 4; lastKnownFileType = sourcecode.swift; path = PrefAdvancedViewController.swift; sourceTree = "<group>"; };
		84F5D4941E44D5230060A838 /* KeyBindingCriterion.swift */ = {isa = PBXFileReference; fileEncoding = 4; lastKnownFileType = sourcecode.swift; path = KeyBindingCriterion.swift; sourceTree = "<group>"; };
		84F5D4981E44E8AC0060A838 /* KeyBindingDataLoader.swift */ = {isa = PBXFileReference; fileEncoding = 4; lastKnownFileType = sourcecode.swift; path = KeyBindingDataLoader.swift; sourceTree = "<group>"; };
		84F5D49B1E44E9A50060A838 /* Base */ = {isa = PBXFileReference; lastKnownFileType = text.plist.strings; name = Base; path = Base.lproj/KeyBinding.strings; sourceTree = "<group>"; };
		84F5D49D1E44E9A90060A838 /* zh-Hans */ = {isa = PBXFileReference; lastKnownFileType = text.plist.strings; name = "zh-Hans"; path = "zh-Hans.lproj/KeyBinding.strings"; sourceTree = "<group>"; };
		84F5D49F1E44F9DB0060A838 /* KeyBindingItem.swift */ = {isa = PBXFileReference; fileEncoding = 4; lastKnownFileType = sourcecode.swift; path = KeyBindingItem.swift; sourceTree = "<group>"; };
		84F5D4A11E4796F50060A838 /* KeyBindingTranslator.swift */ = {isa = PBXFileReference; fileEncoding = 4; lastKnownFileType = sourcecode.swift; path = KeyBindingTranslator.swift; sourceTree = "<group>"; };
		84F725551D4783EE000DEF1B /* VolumeSliderCell.swift */ = {isa = PBXFileReference; fileEncoding = 4; lastKnownFileType = sourcecode.swift; lineEnding = 0; path = VolumeSliderCell.swift; sourceTree = "<group>"; xcLanguageSpecificationIdentifier = xcode.lang.swift; };
		84F7258E1D486185000DEF1B /* MPVProperty.swift */ = {isa = PBXFileReference; fileEncoding = 4; lastKnownFileType = sourcecode.swift; path = MPVProperty.swift; sourceTree = "<group>"; };
		84FBCB361EEACDDD0076C77C /* FFmpegController.h */ = {isa = PBXFileReference; fileEncoding = 4; lastKnownFileType = sourcecode.c.h; path = FFmpegController.h; sourceTree = "<group>"; };
		84FBCB371EEACDDD0076C77C /* FFmpegController.m */ = {isa = PBXFileReference; fileEncoding = 4; lastKnownFileType = sourcecode.c.objc; path = FFmpegController.m; sourceTree = "<group>"; };
		84FBF23D1EF06A90003EA491 /* ThumbnailCache.swift */ = {isa = PBXFileReference; fileEncoding = 4; lastKnownFileType = sourcecode.swift; path = ThumbnailCache.swift; sourceTree = "<group>"; };
		84FF84701D2FF698001B318A /* client.h */ = {isa = PBXFileReference; fileEncoding = 4; lastKnownFileType = sourcecode.c.h; path = client.h; sourceTree = "<group>"; };
		84FF84711D2FF698001B318A /* opengl_cb.h */ = {isa = PBXFileReference; fileEncoding = 4; lastKnownFileType = sourcecode.c.h; path = opengl_cb.h; sourceTree = "<group>"; };
		867483705008F086E07B0A6B /* Pods_iina.framework */ = {isa = PBXFileReference; explicitFileType = wrapper.framework; includeInIndex = 0; path = Pods_iina.framework; sourceTree = BUILT_PRODUCTS_DIR; };
		9E47DABF1E3CFA6D00457420 /* DurationDisplayTextField.swift */ = {isa = PBXFileReference; fileEncoding = 4; lastKnownFileType = sourcecode.swift; path = DurationDisplayTextField.swift; sourceTree = "<group>"; };
		9E63CAB61E3F7D0E00EA66C9 /* fr */ = {isa = PBXFileReference; lastKnownFileType = text.plist.strings; name = fr; path = fr.lproj/MainMenu.strings; sourceTree = "<group>"; };
		A1F8439D2926257DC5434942 /* Pods-iina.debug.xcconfig */ = {isa = PBXFileReference; includeInIndex = 1; lastKnownFileType = text.xcconfig; name = "Pods-iina.debug.xcconfig"; path = "Pods/Target Support Files/Pods-iina/Pods-iina.debug.xcconfig"; sourceTree = "<group>"; };
		B3066F5F1F161538004D7559 /* it */ = {isa = PBXFileReference; lastKnownFileType = text.plist.strings; name = it; path = it.lproj/InitialWindowController.strings; sourceTree = "<group>"; };
		B3860ED81E50F73A00FF012B /* it */ = {isa = PBXFileReference; lastKnownFileType = text.plist.strings; name = it; path = it.lproj/KeyBinding.strings; sourceTree = "<group>"; };
		B38F24181E44D09F00FFE600 /* it */ = {isa = PBXFileReference; lastKnownFileType = text.plist.strings; name = it; path = it.lproj/MainMenu.strings; sourceTree = "<group>"; };
		B38F24191E44D09F00FFE600 /* it */ = {isa = PBXFileReference; lastKnownFileType = text.plist.strings; name = it; path = it.lproj/MainWindowController.strings; sourceTree = "<group>"; };
		B38F241A1E44D09F00FFE600 /* it */ = {isa = PBXFileReference; lastKnownFileType = text.plist.strings; name = it; path = it.lproj/QuickSettingViewController.strings; sourceTree = "<group>"; };
		B38F241B1E44D09F00FFE600 /* it */ = {isa = PBXFileReference; lastKnownFileType = text.plist.strings; name = it; path = it.lproj/PlaylistViewController.strings; sourceTree = "<group>"; };
		B38F241C1E44D09F00FFE600 /* it */ = {isa = PBXFileReference; lastKnownFileType = text.plist.strings; name = it; path = it.lproj/CropSettingsViewController.strings; sourceTree = "<group>"; };
		B38F241E1E44D09F00FFE600 /* it */ = {isa = PBXFileReference; lastKnownFileType = text.plist.strings; name = it; path = it.lproj/FilterWindowController.strings; sourceTree = "<group>"; };
		B38F241F1E44D09F00FFE600 /* it */ = {isa = PBXFileReference; lastKnownFileType = text.plist.strings; name = it; path = it.lproj/AboutWindowController.strings; sourceTree = "<group>"; };
		B38F24201E44D09F00FFE600 /* it */ = {isa = PBXFileReference; lastKnownFileType = text.plist.strings; name = it; path = it.lproj/FontPickerWindowController.strings; sourceTree = "<group>"; };
		B38F24211E44D09F00FFE600 /* it */ = {isa = PBXFileReference; lastKnownFileType = text.plist.strings; name = it; path = it.lproj/PrefGeneralViewController.strings; sourceTree = "<group>"; };
		B38F24221E44D0A000FFE600 /* it */ = {isa = PBXFileReference; lastKnownFileType = text.plist.strings; name = it; path = it.lproj/PrefUIViewController.strings; sourceTree = "<group>"; };
		B38F24241E44D0A000FFE600 /* it */ = {isa = PBXFileReference; lastKnownFileType = text.plist.strings; name = it; path = it.lproj/PrefKeyBindingViewController.strings; sourceTree = "<group>"; };
		B38F24251E44D0A000FFE600 /* it */ = {isa = PBXFileReference; lastKnownFileType = text.plist.strings; name = it; path = it.lproj/KeyRecordViewController.strings; sourceTree = "<group>"; };
		B38F24261E44D0A000FFE600 /* it */ = {isa = PBXFileReference; lastKnownFileType = text.plist.strings; name = it; path = it.lproj/PrefAdvancedViewController.strings; sourceTree = "<group>"; };
		B38F24271E44D0A000FFE600 /* it */ = {isa = PBXFileReference; lastKnownFileType = text.plist.strings; name = it; path = it.lproj/PrefCodecViewController.strings; sourceTree = "<group>"; };
		B38F24281E44D0A000FFE600 /* it */ = {isa = PBXFileReference; lastKnownFileType = text.plist.strings; name = it; path = it.lproj/PrefSubViewController.strings; sourceTree = "<group>"; };
		B38F24291E44D0A000FFE600 /* it */ = {isa = PBXFileReference; lastKnownFileType = text.plist.strings; name = it; path = it.lproj/PrefNetworkViewController.strings; sourceTree = "<group>"; };
		B38F242A1E44D0A000FFE600 /* it */ = {isa = PBXFileReference; lastKnownFileType = text.plist.strings; name = it; path = it.lproj/Localizable.strings; sourceTree = "<group>"; };
		B3A6ED0B1EBBC9ED00BE4956 /* it */ = {isa = PBXFileReference; lastKnownFileType = text.plist.strings; name = it; path = it.lproj/InspectorWindowController.strings; sourceTree = "<group>"; };
		B3A6ED0D1EBBCE0700BE4956 /* it */ = {isa = PBXFileReference; lastKnownFileType = text.plist.strings; name = it; path = it.lproj/OpenURLAccessoryViewController.strings; sourceTree = "<group>"; };
		B3A6ED0F1EBBD51F00BE4956 /* it */ = {isa = PBXFileReference; lastKnownFileType = text.plist.strings; name = it; path = it.lproj/PrefControlViewController.strings; sourceTree = "<group>"; };
		B3B163411EC9A1AC000ED121 /* it */ = {isa = PBXFileReference; lastKnownFileType = text.plist.strings; name = it; path = it.lproj/HistoryWindowController.strings; sourceTree = "<group>"; };
		B3B24B621E831068008393CE /* it */ = {isa = PBXFileReference; lastKnownFileType = text.plist.strings; name = it; path = it.lproj/SubSelectWindowController.strings; sourceTree = "<group>"; };
		B3D578841EBCE6B200757AAA /* it */ = {isa = PBXFileReference; lastKnownFileType = text.plist.strings; name = it; path = it.lproj/InfoPlist.strings; sourceTree = "<group>"; };
		B3DB9C081E82CE2B00CFB888 /* it */ = {isa = PBXFileReference; lastKnownFileType = text.rtf; name = it; path = it.lproj/Contribution.rtf; sourceTree = "<group>"; };
		C70BC05C1E511D1000D8CB79 /* ko */ = {isa = PBXFileReference; lastKnownFileType = text.plist.strings; name = ko; path = ko.lproj/KeyBinding.strings; sourceTree = "<group>"; };
		C75540761E7886FE00C13D4A /* Base */ = {isa = PBXFileReference; lastKnownFileType = file.xib; name = Base; path = Base.lproj/SubSelectWindowController.xib; sourceTree = "<group>"; };
		C75540791E78870200C13D4A /* ko */ = {isa = PBXFileReference; lastKnownFileType = text.plist.strings; name = ko; path = ko.lproj/SubSelectWindowController.strings; sourceTree = "<group>"; };
		C7583B471E67802200BEF9B7 /* ko */ = {isa = PBXFileReference; lastKnownFileType = text.rtf; name = ko; path = ko.lproj/Contribution.rtf; sourceTree = "<group>"; };
		C789871A1E34EBDE0005769F /* ko */ = {isa = PBXFileReference; lastKnownFileType = text.plist.strings; name = ko; path = ko.lproj/MainMenu.strings; sourceTree = "<group>"; };
		C789871B1E34EBDE0005769F /* ko */ = {isa = PBXFileReference; lastKnownFileType = text.plist.strings; name = ko; path = ko.lproj/MainWindowController.strings; sourceTree = "<group>"; };
		C789871C1E34EBDE0005769F /* ko */ = {isa = PBXFileReference; lastKnownFileType = text.plist.strings; name = ko; path = ko.lproj/QuickSettingViewController.strings; sourceTree = "<group>"; };
		C789871D1E34EBDE0005769F /* ko */ = {isa = PBXFileReference; lastKnownFileType = text.plist.strings; name = ko; path = ko.lproj/PlaylistViewController.strings; sourceTree = "<group>"; };
		C789871E1E34EBDE0005769F /* ko */ = {isa = PBXFileReference; lastKnownFileType = text.plist.strings; name = ko; path = ko.lproj/CropSettingsViewController.strings; sourceTree = "<group>"; };
		C789871F1E34EBDE0005769F /* ko */ = {isa = PBXFileReference; lastKnownFileType = text.plist.strings; name = ko; path = ko.lproj/InspectorWindowController.strings; sourceTree = "<group>"; };
		C78987201E34EBDE0005769F /* ko */ = {isa = PBXFileReference; lastKnownFileType = text.plist.strings; name = ko; path = ko.lproj/FilterWindowController.strings; sourceTree = "<group>"; };
		C78987211E34EBDE0005769F /* ko */ = {isa = PBXFileReference; lastKnownFileType = text.plist.strings; name = ko; path = ko.lproj/AboutWindowController.strings; sourceTree = "<group>"; };
		C78987221E34EBDE0005769F /* ko */ = {isa = PBXFileReference; lastKnownFileType = text.plist.strings; name = ko; path = ko.lproj/FontPickerWindowController.strings; sourceTree = "<group>"; };
		C78987231E34EBDF0005769F /* ko */ = {isa = PBXFileReference; lastKnownFileType = text.plist.strings; name = ko; path = ko.lproj/PrefGeneralViewController.strings; sourceTree = "<group>"; };
		C78987241E34EBDF0005769F /* ko */ = {isa = PBXFileReference; lastKnownFileType = text.plist.strings; name = ko; path = ko.lproj/PrefUIViewController.strings; sourceTree = "<group>"; };
		C78987251E34EBDF0005769F /* ko */ = {isa = PBXFileReference; lastKnownFileType = text.plist.strings; name = ko; path = ko.lproj/PrefControlViewController.strings; sourceTree = "<group>"; };
		C78987261E34EBDF0005769F /* ko */ = {isa = PBXFileReference; lastKnownFileType = text.plist.strings; name = ko; path = ko.lproj/PrefKeyBindingViewController.strings; sourceTree = "<group>"; };
		C78987271E34EBDF0005769F /* ko */ = {isa = PBXFileReference; lastKnownFileType = text.plist.strings; name = ko; path = ko.lproj/KeyRecordViewController.strings; sourceTree = "<group>"; };
		C78987281E34EBDF0005769F /* ko */ = {isa = PBXFileReference; lastKnownFileType = text.plist.strings; name = ko; path = ko.lproj/PrefAdvancedViewController.strings; sourceTree = "<group>"; };
		C78987291E34EBDF0005769F /* ko */ = {isa = PBXFileReference; lastKnownFileType = text.plist.strings; name = ko; path = ko.lproj/PrefCodecViewController.strings; sourceTree = "<group>"; };
		C789872A1E34EBDF0005769F /* ko */ = {isa = PBXFileReference; lastKnownFileType = text.plist.strings; name = ko; path = ko.lproj/PrefSubViewController.strings; sourceTree = "<group>"; };
		C789872B1E34EBDF0005769F /* ko */ = {isa = PBXFileReference; lastKnownFileType = text.plist.strings; name = ko; path = ko.lproj/PrefNetworkViewController.strings; sourceTree = "<group>"; };
		C789872C1E34EBDF0005769F /* ko */ = {isa = PBXFileReference; lastKnownFileType = text.plist.strings; name = ko; path = ko.lproj/Localizable.strings; sourceTree = "<group>"; };
		C78987301E34EF170005769F /* ko */ = {isa = PBXFileReference; lastKnownFileType = text.plist.strings; name = ko; path = ko.lproj/InfoPlist.strings; sourceTree = "<group>"; };
		C7D162511E89FD6100674AC3 /* ko */ = {isa = PBXFileReference; lastKnownFileType = text.plist.strings; name = ko; path = ko.lproj/OpenURLAccessoryViewController.strings; sourceTree = "<group>"; };
		C7DC79CE1EC63821002DE23B /* ko */ = {isa = PBXFileReference; lastKnownFileType = text.plist.strings; name = ko; path = ko.lproj/HistoryWindowController.strings; sourceTree = "<group>"; };
		D26C04BB1E8D31DD00F709E4 /* zh-Hant */ = {isa = PBXFileReference; lastKnownFileType = text.plist.strings; name = "zh-Hant"; path = "zh-Hant.lproj/OpenURLAccessoryViewController.strings"; sourceTree = "<group>"; };
		D26C04BC1E8D31DE00F709E4 /* zh-Hant */ = {isa = PBXFileReference; lastKnownFileType = text.plist.strings; name = "zh-Hant"; path = "zh-Hant.lproj/SubSelectWindowController.strings"; sourceTree = "<group>"; };
		D27556FC1EC6E1C300CAB2A4 /* zh-Hant */ = {isa = PBXFileReference; lastKnownFileType = text.plist.strings; name = "zh-Hant"; path = "zh-Hant.lproj/HistoryWindowController.strings"; sourceTree = "<group>"; };
		D27E35CE1E379B6D0064BE57 /* zh-Hant */ = {isa = PBXFileReference; lastKnownFileType = text.plist.strings; name = "zh-Hant"; path = "zh-Hant.lproj/MainMenu.strings"; sourceTree = "<group>"; };
		D27E35CF1E379B6D0064BE57 /* zh-Hant */ = {isa = PBXFileReference; lastKnownFileType = text.plist.strings; name = "zh-Hant"; path = "zh-Hant.lproj/MainWindowController.strings"; sourceTree = "<group>"; };
		D27E35D01E379B6D0064BE57 /* zh-Hant */ = {isa = PBXFileReference; lastKnownFileType = text.plist.strings; name = "zh-Hant"; path = "zh-Hant.lproj/QuickSettingViewController.strings"; sourceTree = "<group>"; };
		D27E35D11E379B6E0064BE57 /* zh-Hant */ = {isa = PBXFileReference; lastKnownFileType = text.plist.strings; name = "zh-Hant"; path = "zh-Hant.lproj/PlaylistViewController.strings"; sourceTree = "<group>"; };
		D27E35D21E379B6E0064BE57 /* zh-Hant */ = {isa = PBXFileReference; lastKnownFileType = text.plist.strings; name = "zh-Hant"; path = "zh-Hant.lproj/CropSettingsViewController.strings"; sourceTree = "<group>"; };
		D27E35D31E379B6E0064BE57 /* zh-Hant */ = {isa = PBXFileReference; lastKnownFileType = text.plist.strings; name = "zh-Hant"; path = "zh-Hant.lproj/InspectorWindowController.strings"; sourceTree = "<group>"; };
		D27E35D41E379B6E0064BE57 /* zh-Hant */ = {isa = PBXFileReference; lastKnownFileType = text.plist.strings; name = "zh-Hant"; path = "zh-Hant.lproj/FilterWindowController.strings"; sourceTree = "<group>"; };
		D27E35D51E379B6E0064BE57 /* zh-Hant */ = {isa = PBXFileReference; lastKnownFileType = text.plist.strings; name = "zh-Hant"; path = "zh-Hant.lproj/AboutWindowController.strings"; sourceTree = "<group>"; };
		D27E35D61E379B6E0064BE57 /* zh-Hant */ = {isa = PBXFileReference; lastKnownFileType = text.plist.strings; name = "zh-Hant"; path = "zh-Hant.lproj/FontPickerWindowController.strings"; sourceTree = "<group>"; };
		D27E35D71E379B6F0064BE57 /* zh-Hant */ = {isa = PBXFileReference; lastKnownFileType = text.plist.strings; name = "zh-Hant"; path = "zh-Hant.lproj/PrefGeneralViewController.strings"; sourceTree = "<group>"; };
		D27E35D81E379B6F0064BE57 /* zh-Hant */ = {isa = PBXFileReference; lastKnownFileType = text.plist.strings; name = "zh-Hant"; path = "zh-Hant.lproj/PrefUIViewController.strings"; sourceTree = "<group>"; };
		D27E35D91E379B6F0064BE57 /* zh-Hant */ = {isa = PBXFileReference; lastKnownFileType = text.plist.strings; name = "zh-Hant"; path = "zh-Hant.lproj/PrefControlViewController.strings"; sourceTree = "<group>"; };
		D27E35DA1E379B6F0064BE57 /* zh-Hant */ = {isa = PBXFileReference; lastKnownFileType = text.plist.strings; name = "zh-Hant"; path = "zh-Hant.lproj/PrefKeyBindingViewController.strings"; sourceTree = "<group>"; };
		D27E35DB1E379B6F0064BE57 /* zh-Hant */ = {isa = PBXFileReference; lastKnownFileType = text.plist.strings; name = "zh-Hant"; path = "zh-Hant.lproj/KeyRecordViewController.strings"; sourceTree = "<group>"; };
		D27E35DC1E379B6F0064BE57 /* zh-Hant */ = {isa = PBXFileReference; lastKnownFileType = text.plist.strings; name = "zh-Hant"; path = "zh-Hant.lproj/PrefAdvancedViewController.strings"; sourceTree = "<group>"; };
		D27E35DD1E379B6F0064BE57 /* zh-Hant */ = {isa = PBXFileReference; lastKnownFileType = text.plist.strings; name = "zh-Hant"; path = "zh-Hant.lproj/PrefCodecViewController.strings"; sourceTree = "<group>"; };
		D27E35DE1E379B700064BE57 /* zh-Hant */ = {isa = PBXFileReference; lastKnownFileType = text.plist.strings; name = "zh-Hant"; path = "zh-Hant.lproj/PrefSubViewController.strings"; sourceTree = "<group>"; };
		D27E35DF1E379B700064BE57 /* zh-Hant */ = {isa = PBXFileReference; lastKnownFileType = text.plist.strings; name = "zh-Hant"; path = "zh-Hant.lproj/PrefNetworkViewController.strings"; sourceTree = "<group>"; };
		D27E35E01E379B700064BE57 /* zh-Hant */ = {isa = PBXFileReference; lastKnownFileType = text.plist.strings; name = "zh-Hant"; path = "zh-Hant.lproj/Localizable.strings"; sourceTree = "<group>"; };
		D2B411421E5336AD002819E1 /* zh-Hant */ = {isa = PBXFileReference; lastKnownFileType = text.plist.strings; name = "zh-Hant"; path = "zh-Hant.lproj/KeyBinding.strings"; sourceTree = "<group>"; };
		D2B411431E5336AE002819E1 /* zh-Hant */ = {isa = PBXFileReference; lastKnownFileType = text.plist.strings; name = "zh-Hant"; path = "zh-Hant.lproj/InfoPlist.strings"; sourceTree = "<group>"; };
		E53CCBA31EB7711200DFF4E1 /* fr */ = {isa = PBXFileReference; lastKnownFileType = text.plist.strings; name = fr; path = fr.lproj/OpenURLAccessoryViewController.strings; sourceTree = "<group>"; };
		E53CCBA51EB7717500DFF4E1 /* fr */ = {isa = PBXFileReference; lastKnownFileType = text.plist.strings; name = fr; path = fr.lproj/SubSelectWindowController.strings; sourceTree = "<group>"; };
		E5436AA61E844761005BEB5C /* fr */ = {isa = PBXFileReference; lastKnownFileType = text.rtf; name = fr; path = fr.lproj/Contribution.rtf; sourceTree = "<group>"; };
		E568075F1EF975C0005A3ADD /* fr */ = {isa = PBXFileReference; lastKnownFileType = text.plist.strings; name = fr; path = fr.lproj/HistoryWindowController.strings; sourceTree = "<group>"; };
		E56807601EF97766005A3ADD /* fr */ = {isa = PBXFileReference; lastKnownFileType = text.plist.strings; name = fr; path = fr.lproj/InfoPlist.strings; sourceTree = "<group>"; };
		E5A935561E34B38700ABD3F5 /* fr */ = {isa = PBXFileReference; lastKnownFileType = text.plist.strings; name = fr; path = fr.lproj/MainWindowController.strings; sourceTree = "<group>"; };
		E5A935571E34B38700ABD3F5 /* fr */ = {isa = PBXFileReference; lastKnownFileType = text.plist.strings; name = fr; path = fr.lproj/QuickSettingViewController.strings; sourceTree = "<group>"; };
		E5A935581E34B38700ABD3F5 /* fr */ = {isa = PBXFileReference; lastKnownFileType = text.plist.strings; name = fr; path = fr.lproj/PlaylistViewController.strings; sourceTree = "<group>"; };
		E5A935591E34B38700ABD3F5 /* fr */ = {isa = PBXFileReference; lastKnownFileType = text.plist.strings; name = fr; path = fr.lproj/CropSettingsViewController.strings; sourceTree = "<group>"; };
		E5A9355A1E34B38800ABD3F5 /* fr */ = {isa = PBXFileReference; lastKnownFileType = text.plist.strings; name = fr; path = fr.lproj/InspectorWindowController.strings; sourceTree = "<group>"; };
		E5A9355B1E34B38800ABD3F5 /* fr */ = {isa = PBXFileReference; lastKnownFileType = text.plist.strings; name = fr; path = fr.lproj/FilterWindowController.strings; sourceTree = "<group>"; };
		E5A9355C1E34B38800ABD3F5 /* fr */ = {isa = PBXFileReference; lastKnownFileType = text.plist.strings; name = fr; path = fr.lproj/AboutWindowController.strings; sourceTree = "<group>"; };
		E5A9355D1E34B38800ABD3F5 /* fr */ = {isa = PBXFileReference; lastKnownFileType = text.plist.strings; name = fr; path = fr.lproj/FontPickerWindowController.strings; sourceTree = "<group>"; };
		E5A9355E1E34B38800ABD3F5 /* fr */ = {isa = PBXFileReference; lastKnownFileType = text.plist.strings; name = fr; path = fr.lproj/PrefGeneralViewController.strings; sourceTree = "<group>"; };
		E5A9355F1E34B38900ABD3F5 /* fr */ = {isa = PBXFileReference; lastKnownFileType = text.plist.strings; name = fr; path = fr.lproj/PrefUIViewController.strings; sourceTree = "<group>"; };
		E5A935601E34B38900ABD3F5 /* fr */ = {isa = PBXFileReference; lastKnownFileType = text.plist.strings; name = fr; path = fr.lproj/PrefControlViewController.strings; sourceTree = "<group>"; };
		E5A935611E34B38900ABD3F5 /* fr */ = {isa = PBXFileReference; lastKnownFileType = text.plist.strings; name = fr; path = fr.lproj/PrefKeyBindingViewController.strings; sourceTree = "<group>"; };
		E5A935621E34B38A00ABD3F5 /* fr */ = {isa = PBXFileReference; lastKnownFileType = text.plist.strings; name = fr; path = fr.lproj/KeyRecordViewController.strings; sourceTree = "<group>"; };
		E5A935631E34B38A00ABD3F5 /* fr */ = {isa = PBXFileReference; lastKnownFileType = text.plist.strings; name = fr; path = fr.lproj/PrefAdvancedViewController.strings; sourceTree = "<group>"; };
		E5A935641E34B38A00ABD3F5 /* fr */ = {isa = PBXFileReference; lastKnownFileType = text.plist.strings; name = fr; path = fr.lproj/PrefCodecViewController.strings; sourceTree = "<group>"; };
		E5A935651E34B38A00ABD3F5 /* fr */ = {isa = PBXFileReference; lastKnownFileType = text.plist.strings; name = fr; path = fr.lproj/PrefSubViewController.strings; sourceTree = "<group>"; };
		E5A935661E34B38A00ABD3F5 /* fr */ = {isa = PBXFileReference; lastKnownFileType = text.plist.strings; name = fr; path = fr.lproj/PrefNetworkViewController.strings; sourceTree = "<group>"; };
		E5A935671E34B38B00ABD3F5 /* fr */ = {isa = PBXFileReference; lastKnownFileType = text.plist.strings; name = fr; path = fr.lproj/Localizable.strings; sourceTree = "<group>"; };
		E5A9E1841E50F1E200950BD5 /* fr */ = {isa = PBXFileReference; lastKnownFileType = text.plist.strings; name = fr; path = fr.lproj/KeyBinding.strings; sourceTree = "<group>"; };
		F4C61DFA1E20423A00A43BCC /* de */ = {isa = PBXFileReference; lastKnownFileType = text.plist.strings; name = de; path = de.lproj/PrefUIViewController.strings; sourceTree = "<group>"; };
/* End PBXFileReference section */

/* Begin PBXFrameworksBuildPhase section */
		84EB1ED31D2F51D3004FA5A1 /* Frameworks */ = {
			isa = PBXFrameworksBuildPhase;
			buildActionMask = 2147483647;
			files = (
				84BC78461EEE7EEA0068BF17 /* libswresample.2.dylib in Frameworks */,
				84BC78471EEE7EEA0068BF17 /* libswscale.4.dylib in Frameworks */,
				84BC78401EEE7E1A0068BF17 /* libavcodec.57.dylib in Frameworks */,
				84BC78411EEE7E1A0068BF17 /* libavdevice.57.dylib in Frameworks */,
				84BC78421EEE7E1A0068BF17 /* libavfilter.6.dylib in Frameworks */,
				84BC78431EEE7E1A0068BF17 /* libavformat.57.dylib in Frameworks */,
				84BC78441EEE7E1A0068BF17 /* libavresample.3.dylib in Frameworks */,
				84BC78451EEE7E1A0068BF17 /* libavutil.55.dylib in Frameworks */,
				8461BA3D1E407DF7008BB852 /* libmpv.1.24.0.dylib in Frameworks */,
				496B19921E2968530035AF10 /* PIP.framework in Frameworks */,
				5FE59D56E0B71860AC1EDCA8 /* Pods_iina.framework in Frameworks */,
			);
			runOnlyForDeploymentPostprocessing = 0;
		};
/* End PBXFrameworksBuildPhase section */

/* Begin PBXGroup section */
		8452DD7F1D3A1F2A008A543A /* Preference */ = {
			isa = PBXGroup;
			children = (
				8452DD841D3B956D008A543A /* Preference.swift */,
				847C62C81DC13CDA00E1EF16 /* PrefGeneralViewController.swift */,
				8400D5E01E1AB32A006785F5 /* PrefGeneralViewController.xib */,
				84879A961E0FFC7E0004F894 /* PrefUIViewController.swift */,
				8400D5E31E1AB32F006785F5 /* PrefUIViewController.xib */,
				84795C381E083EE30059A648 /* PrefControlViewController.swift */,
				8400D5E61E1AB333006785F5 /* PrefControlViewController.xib */,
				84BEEC3D1DFEDE2F00F945CA /* PrefKeyBindingViewController.swift */,
				8400D5E91E1AB337006785F5 /* PrefKeyBindingViewController.xib */,
				840D47991DFEF649000D9A64 /* KeyRecordViewController.swift */,
				8400D5EC1E1AB33B006785F5 /* KeyRecordViewController.xib */,
				84F5D4941E44D5230060A838 /* KeyBindingCriterion.swift */,
				84F5D4981E44E8AC0060A838 /* KeyBindingDataLoader.swift */,
				84F5D49F1E44F9DB0060A838 /* KeyBindingItem.swift */,
				84F5D4A11E4796F50060A838 /* KeyBindingTranslator.swift */,
				84C3AB8A1E7BF22300FEFB7A /* MPVCommandFormat.strings */,
				840D479F1DFEFC49000D9A64 /* KeyRecordView.swift */,
				84ED99FD1E009C8100A5159B /* PrefAdvancedViewController.swift */,
				8400D5EF1E1AB33F006785F5 /* PrefAdvancedViewController.xib */,
				8488D6DD1E11791300D5B952 /* PrefCodecViewController.swift */,
				8400D5F21E1AB344006785F5 /* PrefCodecViewController.xib */,
				8488D6E11E1183D300D5B952 /* PrefSubViewController.swift */,
				8400D5F51E1AB348006785F5 /* PrefSubViewController.xib */,
				8488D6E51E11ABE900D5B952 /* PrefNetworkViewController.swift */,
				8400D5F81E1AB34D006785F5 /* PrefNetworkViewController.xib */,
				84F5D49C1E44E9A50060A838 /* KeyBinding.strings */,
			);
			name = Preference;
			sourceTree = "<group>";
		};
		845ABEAD1D4D19CF00BFB15B /* Models */ = {
			isa = PBXGroup;
			children = (
				84791C8A1D405E9D0069E28A /* PlaybackInfo.swift */,
				8476440B1D48F63D004F6DF5 /* OSDMessage.swift */,
				845ABEAB1D4D19C000BFB15B /* MPVTrack.swift */,
				84D377621D6B66DE007F7396 /* MPVPlaylistItem.swift */,
				84D377661D737F58007F7396 /* MPVChapter.swift */,
				84C8D58E1D794CE600D98A0E /* MPVFilter.swift */,
				845404AB1E43980900B02B12 /* LuaScript.swift */,
				84C6D3631EB276E9009BF721 /* PlaybackHistory.swift */,
			);
			name = Models;
			sourceTree = "<group>";
		};
		8461BA641E42344D008BB852 /* Executables */ = {
			isa = PBXGroup;
			children = (
				8461BA671E4237C2008BB852 /* youtube-dl */,
			);
			name = Executables;
			path = iina;
			sourceTree = "<group>";
		};
		848290731D95978100C3C76C /* Frameworks */ = {
			isa = PBXGroup;
			children = (
				845E2F491E76CFC2002C6588 /* libz.tbd */,
				8461BA0F1E407DF7008BB852 /* libass.9.dylib */,
				8461BA101E407DF7008BB852 /* libavcodec.57.dylib */,
				8461BA111E407DF7008BB852 /* libavdevice.57.dylib */,
				8461BA121E407DF7008BB852 /* libavfilter.6.dylib */,
				8461BA131E407DF7008BB852 /* libavformat.57.dylib */,
				8461BA141E407DF7008BB852 /* libavresample.3.dylib */,
				8461BA151E407DF7008BB852 /* libavutil.55.dylib */,
				8461BA161E407DF7008BB852 /* libbluray.2.dylib */,
				8461BA171E407DF7008BB852 /* libfontconfig.1.dylib */,
				8461BA181E407DF7008BB852 /* libfreetype.6.dylib */,
				8461BA191E407DF7008BB852 /* libfribidi.0.dylib */,
				8461BA1A1E407DF7008BB852 /* libglib-2.0.0.dylib */,
				8461BA1B1E407DF7008BB852 /* libharfbuzz.0.dylib */,
				8461BA1C1E407DF7008BB852 /* libintl.8.dylib */,
				8461BA1D1E407DF7008BB852 /* libjpeg.8.dylib */,
				8461BA1E1E407DF7008BB852 /* liblcms2.2.dylib */,
				8461BA1F1E407DF7008BB852 /* liblua.5.2.dylib */,
				8461BA201E407DF7008BB852 /* libmp3lame.0.dylib */,
				8461BA211E407DF7008BB852 /* libmpv.1.24.0.dylib */,
				8461BA221E407DF7008BB852 /* libmpv.1.dylib */,
				8461BA231E407DF7008BB852 /* libmpv.dylib */,
				8461BA241E407DF7008BB852 /* libpcre.1.dylib */,
				8461BA251E407DF7008BB852 /* libpng16.16.dylib */,
				8461BA261E407DF7008BB852 /* libpostproc.54.dylib */,
				8461BA271E407DF7008BB852 /* libswresample.2.dylib */,
				8461BA281E407DF7008BB852 /* libswscale.4.dylib */,
				8461BA291E407DF7008BB852 /* libuchardet.0.dylib */,
				8461BA2A1E407DF7008BB852 /* libx264.148.dylib */,
				496B19911E2968530035AF10 /* PIP.framework */,
				867483705008F086E07B0A6B /* Pods_iina.framework */,
			);
			name = Frameworks;
			sourceTree = "<group>";
		};
		84A0BAA21D2FAE8200BC8DA1 /* Assets */ = {
			isa = PBXGroup;
			children = (
				6100FF2A1EDF9806002CF0FB /* dsa_pub.pem */,
				C78987311E34EF170005769F /* InfoPlist.strings */,
				84E745D71DFDE8C100588DED /* config */,
				84EB1EDB1D2F51D3004FA5A1 /* Assets.xcassets */,
				84EB1EE01D2F51D3004FA5A1 /* Info.plist */,
				845AC09E1E1AE6C10080B614 /* Localizable.strings */,
				84AF03D41E67492C003E3753 /* Contribution.rtf */,
				8483FAFF1EDFF325000F55D6 /* Credits.rtf */,
			);
			name = Assets;
			sourceTree = "<group>";
		};
		84A0BAA31D2FAEA000BC8DA1 /* Views */ = {
			isa = PBXGroup;
			children = (
				84A0BA931D2F9E9600BC8DA1 /* MainMenu.xib */,
				84A0BA9C1D2FAD4000BC8DA1 /* MainWindowController.swift */,
				84D123B31ECAA405004E0D53 /* MainWindowTouchBarSupport.swift */,
				84AE59481E0FD65800771B7E /* MainWindowMenuActions.swift */,
				8400D5C81E1AB2F1006785F5 /* MainWindowController.xib */,
				8466BE161D5CDD0300039D03 /* QuickSettingViewController.swift */,
				8400D5CB1E1AB2F9006785F5 /* QuickSettingViewController.xib */,
				8460FBA71D6497490081841B /* PlaylistViewController.swift */,
				8400D5CE1E1AB2FF006785F5 /* PlaylistViewController.xib */,
				84D377641D7370EE007F7396 /* ChapterTableCellView.swift */,
				845FB0C61D39462E00C011E0 /* ControlBarView.swift */,
				845040451E0B0F500079C194 /* CropSettingsViewController.swift */,
				8400D5D11E1AB306006785F5 /* CropSettingsViewController.xib */,
				845040491E0B13230079C194 /* CropBoxView.swift */,
				8450403B1E0A9EE20079C194 /* InspectorWindowController.swift */,
				8400D5D41E1AB312006785F5 /* InspectorWindowController.xib */,
				84E48D4C1E0F1090002C7A3F /* FilterWindowController.swift */,
				8400D5D71E1AB317006785F5 /* FilterWindowController.xib */,
				8400D5C21E17C6D2006785F5 /* AboutWindowController.swift */,
				8400D5DA1E1AB31B006785F5 /* AboutWindowController.xib */,
				84AC621D1E87A4F3002D6F92 /* OpenURLAccessoryViewController.swift */,
				84AC62231E87C6CF002D6F92 /* OpenURLAccessoryViewController.xib */,
				84C6D3651EB2A427009BF721 /* HistoryWindowController.swift */,
				84996F921EC11CE6009A8A39 /* HistoryWindowController.xib */,
				846352571EEEE11A0043F0CC /* ThumbnailPeekView.swift */,
				849581EF1F02728700D3B359 /* InitialWindowController.swift */,
				849581F51F03D55A00D3B359 /* InitialWindowController.xib */,
				84D377691D74163B007F7396 /* Video */,
				84D377681D7413D8007F7396 /* Accessories */,
				8452DD7F1D3A1F2A008A543A /* Preference */,
			);
			name = Views;
			sourceTree = "<group>";
		};
		84A0BAA61D2FAF8400BC8DA1 /* Utils */ = {
			isa = PBXGroup;
			children = (
				84A886E21E24F2D3008755BB /* Sub */,
				8497A4831D2FF573005F504F /* iina-Bridging-Header.h */,
				84A0BA9A1D2FAB4100BC8DA1 /* Parameter.swift */,
				84EB1F061D2F5E76004FA5A1 /* Utility.swift */,
				8461C52F1D462488006E91FF /* VideoTime.swift */,
				8434BAA61D5DF2DA003BECF2 /* Extensions.swift */,
				84C8D5901D796F9700D98A0E /* Aspect.swift */,
				84AABE961DBFB62F00D138FD /* FixedFontManager.h */,
				84AABE971DBFB62F00D138FD /* FixedFontManager.m */,
				84E745D51DFDD4FD00588DED /* KeyCodeHelper.swift */,
				84BEEC411DFEE46200F945CA /* StreamReader.swift */,
				840D47971DFEEE6A000D9A64 /* KeyMapping.swift */,
				84795C361E0825AD0059A648 /* GifGenerator.swift */,
				8488D6DB1E1167EF00D5B952 /* FileSize.swift */,
				841A599C1E1FF5800079E177 /* SleepPreventer.swift */,
				84A886F21E26CA24008755BB /* Regex.swift */,
				84E295BF1E2CF9F4006388F7 /* ObjcUtils.m */,
				84E295C11E2CFA18006388F7 /* ObjcUtils.h */,
				8492C2851E771FB200CE5825 /* ISO639_2.strings */,
				8492C2871E7721A600CE5825 /* ISO639_2Helper.swift */,
				840820101ECF6C1800361416 /* FileGroup.swift */,
				84FBF23D1EF06A90003EA491 /* ThumbnailCache.swift */,
			);
			name = Utils;
			sourceTree = "<group>";
		};
		84A0BAA71D2FAF9700BC8DA1 /* Controllers */ = {
			isa = PBXGroup;
			children = (
				84EB1ED91D2F51D3004FA5A1 /* AppDelegate.swift */,
				84A0BA961D2FA1CE00BC8DA1 /* PlayerCore.swift */,
				84A0BA981D2FAAA700BC8DA1 /* MPVController.swift */,
				8487BEC21D76A1AF00FD17B0 /* MenuController.swift */,
				845404A91E4396F500B02B12 /* ScriptLoader.swift */,
				84C6D3611EAF8D63009BF721 /* HistoryController.swift */,
				84FBCB361EEACDDD0076C77C /* FFmpegController.h */,
				84FBCB371EEACDDD0076C77C /* FFmpegController.m */,
				842904E11F0EC01600478376 /* AutoFileMatcher.swift */,
			);
			name = Controllers;
			sourceTree = "<group>";
		};
		84A0BAA81D2FAFCD00BC8DA1 /* Data */ = {
			isa = PBXGroup;
			children = (
				847644091D48CC3D004F6DF5 /* MPVCommand.swift */,
				847644071D48B413004F6DF5 /* MPVOption.swift */,
				844DE1BE1D3E2B9900272589 /* MPVEvent.swift */,
				84F7258E1D486185000DEF1B /* MPVProperty.swift */,
				84EB1F041D2F5C5B004FA5A1 /* AppData.swift */,
				84A0BA8F1D2F8D4100BC8DA1 /* IINAError.swift */,
				84AABE8A1DBF634600D138FD /* CharEncoding.swift */,
				8450403F1E0ACADD0079C194 /* MPVNode.swift */,
				842F55A41EA17E7E0081D475 /* IINACommand.swift */,
			);
			name = Data;
			sourceTree = "<group>";
		};
		84A886E21E24F2D3008755BB /* Sub */ = {
			isa = PBXGroup;
			children = (
				84A886E31E24F37D008755BB /* ShooterSubtitle.swift */,
				840AF5831E73CE3900F4AF92 /* OpenSubSubtitle.swift */,
				84A886E51E24F3BD008755BB /* OnlineSubtitle.swift */,
				84A886EB1E2573A5008755BB /* JustExtension.swift */,
				840AF5811E732C8F00F4AF92 /* JustXMLRPC.swift */,
				845E2F421E76B641002C6588 /* SubSelectWindowController.swift */,
				C75540771E7886FE00C13D4A /* SubSelectWindowController.xib */,
			);
			name = Sub;
			sourceTree = "<group>";
		};
		84BC784B1EEECBE30068BF17 /* libavcodec */ = {
			isa = PBXGroup;
			children = (
				84BC784C1EEECBE30068BF17 /* avcodec.h */,
				84BC784D1EEECBE30068BF17 /* avdct.h */,
				84BC784E1EEECBE30068BF17 /* avfft.h */,
				84BC784F1EEECBE30068BF17 /* d3d11va.h */,
				84BC78501EEECBE30068BF17 /* dirac.h */,
				84BC78511EEECBE30068BF17 /* dv_profile.h */,
				84BC78521EEECBE30068BF17 /* dxva2.h */,
				84BC78531EEECBE30068BF17 /* jni.h */,
				84BC78541EEECBE30068BF17 /* mediacodec.h */,
				84BC78551EEECBE30068BF17 /* qsv.h */,
				84BC78561EEECBE30068BF17 /* vaapi.h */,
				84BC78571EEECBE30068BF17 /* vda.h */,
				84BC78581EEECBE30068BF17 /* vdpau.h */,
				84BC78591EEECBE30068BF17 /* version.h */,
				84BC785A1EEECBE30068BF17 /* videotoolbox.h */,
				84BC785B1EEECBE30068BF17 /* vorbis_parser.h */,
				84BC785C1EEECBE30068BF17 /* xvmc.h */,
			);
			path = libavcodec;
			sourceTree = "<group>";
		};
		84BC785D1EEECBE30068BF17 /* libavdevice */ = {
			isa = PBXGroup;
			children = (
				84BC785E1EEECBE30068BF17 /* avdevice.h */,
				84BC785F1EEECBE30068BF17 /* version.h */,
			);
			path = libavdevice;
			sourceTree = "<group>";
		};
		84BC78601EEECBE30068BF17 /* libavfilter */ = {
			isa = PBXGroup;
			children = (
				84BC78611EEECBE30068BF17 /* avfilter.h */,
				84BC78621EEECBE30068BF17 /* avfiltergraph.h */,
				84BC78631EEECBE30068BF17 /* buffersink.h */,
				84BC78641EEECBE30068BF17 /* buffersrc.h */,
				84BC78651EEECBE30068BF17 /* version.h */,
			);
			path = libavfilter;
			sourceTree = "<group>";
		};
		84BC78661EEECBE30068BF17 /* libavformat */ = {
			isa = PBXGroup;
			children = (
				84BC78671EEECBE30068BF17 /* avformat.h */,
				84BC78681EEECBE30068BF17 /* avio.h */,
				84BC78691EEECBE30068BF17 /* version.h */,
			);
			path = libavformat;
			sourceTree = "<group>";
		};
		84BC786A1EEECBE30068BF17 /* libavresample */ = {
			isa = PBXGroup;
			children = (
				84BC786B1EEECBE30068BF17 /* avresample.h */,
				84BC786C1EEECBE30068BF17 /* version.h */,
			);
			path = libavresample;
			sourceTree = "<group>";
		};
		84BC786D1EEECBE30068BF17 /* libavutil */ = {
			isa = PBXGroup;
			children = (
				84BC786E1EEECBE30068BF17 /* adler32.h */,
				84BC786F1EEECBE30068BF17 /* aes.h */,
				84BC78701EEECBE30068BF17 /* aes_ctr.h */,
				84BC78711EEECBE30068BF17 /* attributes.h */,
				84BC78721EEECBE30068BF17 /* audio_fifo.h */,
				84BC78731EEECBE30068BF17 /* avassert.h */,
				84BC78741EEECBE30068BF17 /* avconfig.h */,
				84BC78751EEECBE30068BF17 /* avstring.h */,
				84BC78761EEECBE30068BF17 /* avutil.h */,
				84BC78771EEECBE30068BF17 /* base64.h */,
				84BC78781EEECBE30068BF17 /* blowfish.h */,
				84BC78791EEECBE30068BF17 /* bprint.h */,
				84BC787A1EEECBE30068BF17 /* bswap.h */,
				84BC787B1EEECBE30068BF17 /* buffer.h */,
				84BC787C1EEECBE30068BF17 /* camellia.h */,
				84BC787D1EEECBE30068BF17 /* cast5.h */,
				84BC787E1EEECBE30068BF17 /* channel_layout.h */,
				84BC787F1EEECBE30068BF17 /* common.h */,
				84BC78801EEECBE30068BF17 /* cpu.h */,
				84BC78811EEECBE30068BF17 /* crc.h */,
				84BC78821EEECBE30068BF17 /* des.h */,
				84BC78831EEECBE30068BF17 /* dict.h */,
				84BC78841EEECBE30068BF17 /* display.h */,
				84BC78851EEECBE30068BF17 /* downmix_info.h */,
				84BC78861EEECBE30068BF17 /* error.h */,
				84BC78871EEECBE30068BF17 /* eval.h */,
				84BC78881EEECBE30068BF17 /* ffversion.h */,
				84BC78891EEECBE30068BF17 /* fifo.h */,
				84BC788A1EEECBE30068BF17 /* file.h */,
				84BC788B1EEECBE30068BF17 /* frame.h */,
				84BC788C1EEECBE30068BF17 /* hash.h */,
				84BC788D1EEECBE30068BF17 /* hmac.h */,
				84BC788E1EEECBE30068BF17 /* hwcontext.h */,
				84BC788F1EEECBE30068BF17 /* hwcontext_cuda.h */,
				84BC78901EEECBE30068BF17 /* hwcontext_dxva2.h */,
				84BC78911EEECBE30068BF17 /* hwcontext_qsv.h */,
				84BC78921EEECBE30068BF17 /* hwcontext_vaapi.h */,
				84BC78931EEECBE30068BF17 /* hwcontext_vdpau.h */,
				84BC78941EEECBE30068BF17 /* imgutils.h */,
				84BC78951EEECBE30068BF17 /* intfloat.h */,
				84BC78961EEECBE30068BF17 /* intreadwrite.h */,
				84BC78971EEECBE30068BF17 /* lfg.h */,
				84BC78981EEECBE30068BF17 /* log.h */,
				84BC78991EEECBE30068BF17 /* lzo.h */,
				84BC789A1EEECBE30068BF17 /* macros.h */,
				84BC789B1EEECBE30068BF17 /* mastering_display_metadata.h */,
				84BC789C1EEECBE30068BF17 /* mathematics.h */,
				84BC789D1EEECBE30068BF17 /* md5.h */,
				84BC789E1EEECBE30068BF17 /* mem.h */,
				84BC789F1EEECBE30068BF17 /* motion_vector.h */,
				84BC78A01EEECBE30068BF17 /* murmur3.h */,
				84BC78A11EEECBE30068BF17 /* opencl.h */,
				84BC78A21EEECBE30068BF17 /* opt.h */,
				84BC78A31EEECBE30068BF17 /* parseutils.h */,
				84BC78A41EEECBE30068BF17 /* pixdesc.h */,
				84BC78A51EEECBE30068BF17 /* pixelutils.h */,
				84BC78A61EEECBE30068BF17 /* pixfmt.h */,
				84BC78A71EEECBE30068BF17 /* random_seed.h */,
				84BC78A81EEECBE30068BF17 /* rational.h */,
				84BC78A91EEECBE30068BF17 /* rc4.h */,
				84BC78AA1EEECBE30068BF17 /* replaygain.h */,
				84BC78AB1EEECBE30068BF17 /* ripemd.h */,
				84BC78AC1EEECBE30068BF17 /* samplefmt.h */,
				84BC78AD1EEECBE30068BF17 /* sha.h */,
				84BC78AE1EEECBE30068BF17 /* sha512.h */,
				84BC78AF1EEECBE30068BF17 /* spherical.h */,
				84BC78B01EEECBE30068BF17 /* stereo3d.h */,
				84BC78B11EEECBE30068BF17 /* tea.h */,
				84BC78B21EEECBE30068BF17 /* threadmessage.h */,
				84BC78B31EEECBE30068BF17 /* time.h */,
				84BC78B41EEECBE30068BF17 /* timecode.h */,
				84BC78B51EEECBE30068BF17 /* timestamp.h */,
				84BC78B61EEECBE30068BF17 /* tree.h */,
				84BC78B71EEECBE30068BF17 /* twofish.h */,
				84BC78B81EEECBE30068BF17 /* version.h */,
				84BC78B91EEECBE30068BF17 /* xtea.h */,
			);
			path = libavutil;
			sourceTree = "<group>";
		};
		84BC78BA1EEECBE30068BF17 /* libpostproc */ = {
			isa = PBXGroup;
			children = (
				84BC78BB1EEECBE30068BF17 /* postprocess.h */,
				84BC78BC1EEECBE30068BF17 /* version.h */,
			);
			path = libpostproc;
			sourceTree = "<group>";
		};
		84BC78BD1EEECBE30068BF17 /* libswresample */ = {
			isa = PBXGroup;
			children = (
				84BC78BE1EEECBE30068BF17 /* swresample.h */,
				84BC78BF1EEECBE30068BF17 /* version.h */,
			);
			path = libswresample;
			sourceTree = "<group>";
		};
		84BC78C01EEECBE30068BF17 /* libswscale */ = {
			isa = PBXGroup;
			children = (
				84BC78C11EEECBE30068BF17 /* swscale.h */,
				84BC78C21EEECBE30068BF17 /* version.h */,
			);
			path = libswscale;
			sourceTree = "<group>";
		};
		84D377681D7413D8007F7396 /* Accessories */ = {
			isa = PBXGroup;
			children = (
				9E47DABF1E3CFA6D00457420 /* DurationDisplayTextField.swift */,
				843FFD4C1D5DAA01001F3A44 /* RoundedTextFieldCell.swift */,
				8461C52D1D45FFF6006E91FF /* PlaySliderCell.swift */,
				84F725551D4783EE000DEF1B /* VolumeSliderCell.swift */,
				8434BAAC1D5E4546003BECF2 /* SlideUpButton.swift */,
				8487BEC01D744FA800FD17B0 /* FlippedView.swift */,
				84817C951DBDCA5F00CC2279 /* SettingsListCellView.swift */,
				84817C971DBDCE4300CC2279 /* RoundedColorWell.swift */,
				84AABE921DBFAF1A00D138FD /* FontPickerWindowController.swift */,
				8400D5DD1E1AB326006785F5 /* FontPickerWindowController.xib */,
				84879A9A1E1032480004F894 /* ShortcutAvailableTextField.swift */,
				84C6445F1E92BA2700B1410B /* TimeLabelOverflowedView.swift */,
				841B14271E941DFF00744AB8 /* TimeLabelOverflowedStackView.swift */,
			);
			name = Accessories;
			sourceTree = "<group>";
		};
		84D377691D74163B007F7396 /* Video */ = {
			isa = PBXGroup;
			children = (
				84A0BAA01D2FAE7600BC8DA1 /* VideoView.swift */,
				8452DD881D3CB4EF008A543A /* vertexShader.glsl */,
				8452DD8A1D3CB519008A543A /* fragmentShader.glsl */,
				8407D13F1E3A684C0043895D /* ViewLayer.swift */,
			);
			name = Video;
			sourceTree = "<group>";
		};
		84E745D71DFDE8C100588DED /* config */ = {
			isa = PBXGroup;
			children = (
				84A886ED1E269A2A008755BB /* iina-default-input.conf */,
				84E745D81DFDE8C100588DED /* input.conf */,
			);
			name = config;
			path = iina/config;
			sourceTree = SOURCE_ROOT;
		};
		84EB1ECD1D2F51D3004FA5A1 = {
			isa = PBXGroup;
			children = (
				84EB1ED81D2F51D3004FA5A1 /* iina */,
				84EB1ED71D2F51D3004FA5A1 /* Products */,
				8461BA641E42344D008BB852 /* Executables */,
				848290731D95978100C3C76C /* Frameworks */,
				AF119E67C2E61E10DC27039C /* Pods */,
			);
			sourceTree = "<group>";
		};
		84EB1ED71D2F51D3004FA5A1 /* Products */ = {
			isa = PBXGroup;
			children = (
				84EB1ED61D2F51D3004FA5A1 /* IINA.app */,
			);
			name = Products;
			sourceTree = "<group>";
		};
		84EB1ED81D2F51D3004FA5A1 /* iina */ = {
			isa = PBXGroup;
			children = (
				84FF846D1D2FF698001B318A /* deps */,
				84A0BAA21D2FAE8200BC8DA1 /* Assets */,
				84A0BAA71D2FAF9700BC8DA1 /* Controllers */,
				84A0BAA81D2FAFCD00BC8DA1 /* Data */,
				845ABEAD1D4D19CF00BFB15B /* Models */,
				84A0BAA31D2FAEA000BC8DA1 /* Views */,
				84A0BAA61D2FAF8400BC8DA1 /* Utils */,
			);
			indentWidth = 2;
			path = iina;
			sourceTree = "<group>";
			tabWidth = 2;
			usesTabs = 0;
		};
		84FF846D1D2FF698001B318A /* deps */ = {
			isa = PBXGroup;
			children = (
				84FF846E1D2FF698001B318A /* include */,
			);
			path = deps;
			sourceTree = SOURCE_ROOT;
		};
		84FF846E1D2FF698001B318A /* include */ = {
			isa = PBXGroup;
			children = (
				84BC784B1EEECBE30068BF17 /* libavcodec */,
				84BC785D1EEECBE30068BF17 /* libavdevice */,
				84BC78601EEECBE30068BF17 /* libavfilter */,
				84BC78661EEECBE30068BF17 /* libavformat */,
				84BC786A1EEECBE30068BF17 /* libavresample */,
				84BC786D1EEECBE30068BF17 /* libavutil */,
				84BC78BA1EEECBE30068BF17 /* libpostproc */,
				84BC78BD1EEECBE30068BF17 /* libswresample */,
				84BC78C01EEECBE30068BF17 /* libswscale */,
				84FF846F1D2FF698001B318A /* mpv */,
			);
			path = include;
			sourceTree = "<group>";
		};
		84FF846F1D2FF698001B318A /* mpv */ = {
			isa = PBXGroup;
			children = (
				84FF84701D2FF698001B318A /* client.h */,
				84FF84711D2FF698001B318A /* opengl_cb.h */,
			);
			path = mpv;
			sourceTree = "<group>";
		};
		AF119E67C2E61E10DC27039C /* Pods */ = {
			isa = PBXGroup;
			children = (
				A1F8439D2926257DC5434942 /* Pods-iina.debug.xcconfig */,
				61C6D8870FEB96F250D1448D /* Pods-iina.release.xcconfig */,
			);
			name = Pods;
			sourceTree = "<group>";
		};
/* End PBXGroup section */

/* Begin PBXNativeTarget section */
		84EB1ED51D2F51D3004FA5A1 /* iina */ = {
			isa = PBXNativeTarget;
			buildConfigurationList = 84EB1EF91D2F51D3004FA5A1 /* Build configuration list for PBXNativeTarget "iina" */;
			buildPhases = (
				36C8205F8EFBC756D3D0BD69 /* [CP] Check Pods Manifest.lock */,
				84EB1ED21D2F51D3004FA5A1 /* Sources */,
				84EB1ED31D2F51D3004FA5A1 /* Frameworks */,
				84EB1ED41D2F51D3004FA5A1 /* Resources */,
				84817C991DBDF57C00CC2279 /* Copy Dylibs */,
				84817CE81DBE2E3200CC2279 /* Copy Lua Scripts */,
				84E745DA1DFDE9C600588DED /* Copy Configs */,
				8461BA631E423423008BB852 /* Copy Executables */,
				DFB4E0114268BBFB043A6097 /* [CP] Embed Pods Frameworks */,
				A0E37C793B5311ABDB5D863A /* [CP] Copy Pods Resources */,
			);
			buildRules = (
			);
			dependencies = (
			);
			name = iina;
			productName = mpvx;
			productReference = 84EB1ED61D2F51D3004FA5A1 /* IINA.app */;
			productType = "com.apple.product-type.application";
		};
/* End PBXNativeTarget section */

/* Begin PBXProject section */
		84EB1ECE1D2F51D3004FA5A1 /* Project object */ = {
			isa = PBXProject;
			attributes = {
				LastSwiftUpdateCheck = 0730;
				LastUpgradeCheck = 0820;
				ORGANIZATIONNAME = lhc;
				TargetAttributes = {
					84EB1ED51D2F51D3004FA5A1 = {
						CreatedOnToolsVersion = 7.3.1;
						DevelopmentTeam = 67CQ77V27R;
						LastSwiftMigration = 0800;
					};
				};
			};
			buildConfigurationList = 84EB1ED11D2F51D3004FA5A1 /* Build configuration list for PBXProject "iina" */;
			compatibilityVersion = "Xcode 3.2";
			developmentRegion = English;
			hasScannedForEncodings = 0;
			knownRegions = (
				Base,
				en,
				"zh-Hans",
				"zh-Hant",
				ko,
				de,
				it,
				fr,
				pl,
				ja,
				ru,
				tr,
				es,
			);
			mainGroup = 84EB1ECD1D2F51D3004FA5A1;
			productRefGroup = 84EB1ED71D2F51D3004FA5A1 /* Products */;
			projectDirPath = "";
			projectRoot = "";
			targets = (
				84EB1ED51D2F51D3004FA5A1 /* iina */,
			);
		};
/* End PBXProject section */

/* Begin PBXResourcesBuildPhase section */
		84EB1ED41D2F51D3004FA5A1 /* Resources */ = {
			isa = PBXResourcesBuildPhase;
			buildActionMask = 2147483647;
			files = (
				8400D5E71E1AB337006785F5 /* PrefKeyBindingViewController.xib in Resources */,
				C789872F1E34EF170005769F /* InfoPlist.strings in Resources */,
				8400D5DB1E1AB326006785F5 /* FontPickerWindowController.xib in Resources */,
				8452DD891D3CB4EF008A543A /* vertexShader.glsl in Resources */,
				8400D5EA1E1AB33B006785F5 /* KeyRecordViewController.xib in Resources */,
				C75540751E7886FE00C13D4A /* SubSelectWindowController.xib in Resources */,
				8400D5F01E1AB344006785F5 /* PrefCodecViewController.xib in Resources */,
				84C3AB8B1E7BF22300FEFB7A /* MPVCommandFormat.strings in Resources */,
				8400D5C91E1AB2F9006785F5 /* QuickSettingViewController.xib in Resources */,
				84EB1EDC1D2F51D3004FA5A1 /* Assets.xcassets in Resources */,
				8400D5E41E1AB333006785F5 /* PrefControlViewController.xib in Resources */,
				84AC62211E87C6CF002D6F92 /* OpenURLAccessoryViewController.xib in Resources */,
				8492C2861E771FB200CE5825 /* ISO639_2.strings in Resources */,
				84A886EE1E269A2A008755BB /* iina-default-input.conf in Resources */,
				84A0BA951D2F9E9600BC8DA1 /* MainMenu.xib in Resources */,
				8400D5D81E1AB31B006785F5 /* AboutWindowController.xib in Resources */,
				8452DD8B1D3CB519008A543A /* fragmentShader.glsl in Resources */,
				8400D5F31E1AB348006785F5 /* PrefSubViewController.xib in Resources */,
				8400D5E11E1AB32F006785F5 /* PrefUIViewController.xib in Resources */,
				8483FB001EDFF325000F55D6 /* Credits.rtf in Resources */,
				84F5D49A1E44E9A50060A838 /* KeyBinding.strings in Resources */,
				84AF03D21E67492C003E3753 /* Contribution.rtf in Resources */,
				8400D5D21E1AB312006785F5 /* InspectorWindowController.xib in Resources */,
				8400D5CC1E1AB2FF006785F5 /* PlaylistViewController.xib in Resources */,
				8400D5ED1E1AB33F006785F5 /* PrefAdvancedViewController.xib in Resources */,
				8400D5CF1E1AB306006785F5 /* CropSettingsViewController.xib in Resources */,
				6100FF2B1EDF9806002CF0FB /* dsa_pub.pem in Resources */,
				849581F31F03D55A00D3B359 /* InitialWindowController.xib in Resources */,
				845AC09C1E1AE6C10080B614 /* Localizable.strings in Resources */,
				8400D5F61E1AB34D006785F5 /* PrefNetworkViewController.xib in Resources */,
				8400D5D51E1AB317006785F5 /* FilterWindowController.xib in Resources */,
				84996F901EC11CE6009A8A39 /* HistoryWindowController.xib in Resources */,
				8400D5DE1E1AB32A006785F5 /* PrefGeneralViewController.xib in Resources */,
				8400D5C61E1AB2F1006785F5 /* MainWindowController.xib in Resources */,
			);
			runOnlyForDeploymentPostprocessing = 0;
		};
/* End PBXResourcesBuildPhase section */

/* Begin PBXShellScriptBuildPhase section */
		36C8205F8EFBC756D3D0BD69 /* [CP] Check Pods Manifest.lock */ = {
			isa = PBXShellScriptBuildPhase;
			buildActionMask = 2147483647;
			files = (
			);
			inputPaths = (
			);
			name = "[CP] Check Pods Manifest.lock";
			outputPaths = (
			);
			runOnlyForDeploymentPostprocessing = 0;
			shellPath = /bin/sh;
			shellScript = "diff \"${PODS_PODFILE_DIR_PATH}/Podfile.lock\" \"${PODS_ROOT}/Manifest.lock\" > /dev/null\nif [ $? != 0 ] ; then\n    # print error to STDERR\n    echo \"error: The sandbox is not in sync with the Podfile.lock. Run 'pod install' or update your CocoaPods installation.\" >&2\n    exit 1\nfi\n";
			showEnvVarsInLog = 0;
		};
		A0E37C793B5311ABDB5D863A /* [CP] Copy Pods Resources */ = {
			isa = PBXShellScriptBuildPhase;
			buildActionMask = 2147483647;
			files = (
			);
			inputPaths = (
			);
			name = "[CP] Copy Pods Resources";
			outputPaths = (
			);
			runOnlyForDeploymentPostprocessing = 0;
			shellPath = /bin/sh;
			shellScript = "\"${SRCROOT}/Pods/Target Support Files/Pods-iina/Pods-iina-resources.sh\"\n";
			showEnvVarsInLog = 0;
		};
		DFB4E0114268BBFB043A6097 /* [CP] Embed Pods Frameworks */ = {
			isa = PBXShellScriptBuildPhase;
			buildActionMask = 2147483647;
			files = (
			);
			inputPaths = (
			);
			name = "[CP] Embed Pods Frameworks";
			outputPaths = (
			);
			runOnlyForDeploymentPostprocessing = 0;
			shellPath = /bin/sh;
			shellScript = "\"${SRCROOT}/Pods/Target Support Files/Pods-iina/Pods-iina-frameworks.sh\"\n";
			showEnvVarsInLog = 0;
		};
/* End PBXShellScriptBuildPhase section */

/* Begin PBXSourcesBuildPhase section */
		84EB1ED21D2F51D3004FA5A1 /* Sources */ = {
			isa = PBXSourcesBuildPhase;
			buildActionMask = 2147483647;
			files = (
				849581F11F02728700D3B359 /* InitialWindowController.swift in Sources */,
				8461C52E1D45FFF6006E91FF /* PlaySliderCell.swift in Sources */,
				84F5D4A21E4796F50060A838 /* KeyBindingTranslator.swift in Sources */,
				8452DD851D3B956D008A543A /* Preference.swift in Sources */,
				8488D6E31E1183D300D5B952 /* PrefSubViewController.swift in Sources */,
				846352581EEEE11A0043F0CC /* ThumbnailPeekView.swift in Sources */,
				84E745D61DFDD4FD00588DED /* KeyCodeHelper.swift in Sources */,
				840D479B1DFEF649000D9A64 /* KeyRecordViewController.swift in Sources */,
				84F5D4951E44D5230060A838 /* KeyBindingCriterion.swift in Sources */,
				84A886EC1E2573A5008755BB /* JustExtension.swift in Sources */,
				84D377631D6B66DE007F7396 /* MPVPlaylistItem.swift in Sources */,
				84E295C01E2CF9F5006388F7 /* ObjcUtils.m in Sources */,
				8400D5C41E17C6D2006785F5 /* AboutWindowController.swift in Sources */,
				84A886E41E24F37D008755BB /* ShooterSubtitle.swift in Sources */,
				84BEEC421DFEE46200F945CA /* StreamReader.swift in Sources */,
				84C644601E92BA2700B1410B /* TimeLabelOverflowedView.swift in Sources */,
				84879A9B1E1032480004F894 /* ShortcutAvailableTextField.swift in Sources */,
				84EB1F071D2F5E76004FA5A1 /* Utility.swift in Sources */,
				840D47A01DFEFC49000D9A64 /* KeyRecordView.swift in Sources */,
				84791C8B1D405E9D0069E28A /* PlaybackInfo.swift in Sources */,
				84D123B41ECAA405004E0D53 /* MainWindowTouchBarSupport.swift in Sources */,
				84817C981DBDCE4300CC2279 /* RoundedColorWell.swift in Sources */,
				8461C5301D462488006E91FF /* VideoTime.swift in Sources */,
				8492C2881E7721A600CE5825 /* ISO639_2Helper.swift in Sources */,
				84F5D4991E44E8AC0060A838 /* KeyBindingDataLoader.swift in Sources */,
				8476440A1D48CC3D004F6DF5 /* MPVCommand.swift in Sources */,
				84C8D5911D796F9700D98A0E /* Aspect.swift in Sources */,
				84AC621F1E87A4F3002D6F92 /* OpenURLAccessoryViewController.swift in Sources */,
				842904E21F0EC01600478376 /* AutoFileMatcher.swift in Sources */,
				8466BE181D5CDD0300039D03 /* QuickSettingViewController.swift in Sources */,
				84A0BA9E1D2FAD4000BC8DA1 /* MainWindowController.swift in Sources */,
				84E48D4E1E0F1090002C7A3F /* FilterWindowController.swift in Sources */,
				8476440C1D48F63D004F6DF5 /* OSDMessage.swift in Sources */,
				84AE59491E0FD65800771B7E /* MainWindowMenuActions.swift in Sources */,
				84F725561D4783EE000DEF1B /* VolumeSliderCell.swift in Sources */,
				845040401E0ACADD0079C194 /* MPVNode.swift in Sources */,
				84795C3A1E083EE30059A648 /* PrefControlViewController.swift in Sources */,
				8488D6DF1E11791300D5B952 /* PrefCodecViewController.swift in Sources */,
				8487BEC11D744FA800FD17B0 /* FlippedView.swift in Sources */,
				84795C371E0825AD0059A648 /* GifGenerator.swift in Sources */,
				845ABEAC1D4D19C000BFB15B /* MPVTrack.swift in Sources */,
				84AABE981DBFB62F00D138FD /* FixedFontManager.m in Sources */,
				84EB1EDA1D2F51D3004FA5A1 /* AppDelegate.swift in Sources */,
				840820111ECF6C1800361416 /* FileGroup.swift in Sources */,
				84A0BA901D2F8D4100BC8DA1 /* IINAError.swift in Sources */,
				84C6D3621EAF8D63009BF721 /* HistoryController.swift in Sources */,
				847644081D48B413004F6DF5 /* MPVOption.swift in Sources */,
				84817C961DBDCA5F00CC2279 /* SettingsListCellView.swift in Sources */,
				84A886F31E26CA24008755BB /* Regex.swift in Sources */,
				8487BEC31D76A1AF00FD17B0 /* MenuController.swift in Sources */,
				8450403D1E0A9EE20079C194 /* InspectorWindowController.swift in Sources */,
				84C6D3671EB2A427009BF721 /* HistoryWindowController.swift in Sources */,
				9E47DAC01E3CFA6D00457420 /* DurationDisplayTextField.swift in Sources */,
				840AF5821E732C8F00F4AF92 /* JustXMLRPC.swift in Sources */,
				841A599D1E1FF5800079E177 /* SleepPreventer.swift in Sources */,
				84ED99FF1E009C8100A5159B /* PrefAdvancedViewController.swift in Sources */,
				845E2F441E76B641002C6588 /* SubSelectWindowController.swift in Sources */,
				840AF5841E73CE3900F4AF92 /* OpenSubSubtitle.swift in Sources */,
				84AABE8B1DBF634600D138FD /* CharEncoding.swift in Sources */,
				8488D6DC1E1167EF00D5B952 /* FileSize.swift in Sources */,
				8488D6E71E11ABE900D5B952 /* PrefNetworkViewController.swift in Sources */,
				84AABE941DBFAF1A00D138FD /* FontPickerWindowController.swift in Sources */,
				84FBCB381EEACDDD0076C77C /* FFmpegController.m in Sources */,
				84879A981E0FFC7E0004F894 /* PrefUIViewController.swift in Sources */,
				84D377651D7370EE007F7396 /* ChapterTableCellView.swift in Sources */,
				84C6D3641EB276E9009BF721 /* PlaybackHistory.swift in Sources */,
				843FFD4D1D5DAA01001F3A44 /* RoundedTextFieldCell.swift in Sources */,
				8407D1401E3A684C0043895D /* ViewLayer.swift in Sources */,
				84A0BA9B1D2FAB4100BC8DA1 /* Parameter.swift in Sources */,
				84EB1F051D2F5C5B004FA5A1 /* AppData.swift in Sources */,
				84C8D58F1D794CE600D98A0E /* MPVFilter.swift in Sources */,
				845404AA1E4396F500B02B12 /* ScriptLoader.swift in Sources */,
				84A0BAA11D2FAE7600BC8DA1 /* VideoView.swift in Sources */,
				844DE1BF1D3E2B9900272589 /* MPVEvent.swift in Sources */,
				845040471E0B0F500079C194 /* CropSettingsViewController.swift in Sources */,
				8434BAA71D5DF2DA003BECF2 /* Extensions.swift in Sources */,
				845404AC1E43980900B02B12 /* LuaScript.swift in Sources */,
				841B14281E941DFF00744AB8 /* TimeLabelOverflowedStackView.swift in Sources */,
				8460FBA91D6497490081841B /* PlaylistViewController.swift in Sources */,
				8450404A1E0B13230079C194 /* CropBoxView.swift in Sources */,
				84F7258F1D486185000DEF1B /* MPVProperty.swift in Sources */,
				84A0BA971D2FA1CE00BC8DA1 /* PlayerCore.swift in Sources */,
				84D377671D737F58007F7396 /* MPVChapter.swift in Sources */,
				84A886E61E24F3BD008755BB /* OnlineSubtitle.swift in Sources */,
				847C62CA1DC13CDA00E1EF16 /* PrefGeneralViewController.swift in Sources */,
				84FBF23E1EF06A90003EA491 /* ThumbnailCache.swift in Sources */,
				845FB0C71D39462E00C011E0 /* ControlBarView.swift in Sources */,
				84F5D4A01E44F9DB0060A838 /* KeyBindingItem.swift in Sources */,
				84A0BA991D2FAAA700BC8DA1 /* MPVController.swift in Sources */,
				842F55A51EA17E7E0081D475 /* IINACommand.swift in Sources */,
				8434BAAD1D5E4546003BECF2 /* SlideUpButton.swift in Sources */,
				840D47981DFEEE6A000D9A64 /* KeyMapping.swift in Sources */,
				84BEEC3F1DFEDE2F00F945CA /* PrefKeyBindingViewController.swift in Sources */,
			);
			runOnlyForDeploymentPostprocessing = 0;
		};
/* End PBXSourcesBuildPhase section */

/* Begin PBXVariantGroup section */
		8400D5C81E1AB2F1006785F5 /* MainWindowController.xib */ = {
			isa = PBXVariantGroup;
			children = (
				8400D5C71E1AB2F1006785F5 /* Base */,
				8400D5FA1E1AB411006785F5 /* zh-Hans */,
				D27E35CF1E379B6D0064BE57 /* zh-Hant */,
				C789871B1E34EBDE0005769F /* ko */,
				B38F24191E44D09F00FFE600 /* it */,
				E5A935561E34B38700ABD3F5 /* fr */,
				84AF03C81E6725A2003E3753 /* pl */,
				133400121EB3831D007FE17E /* ja */,
				440DDE361E9010420063E211 /* ru */,
				23C277B91EC33E8900227C3A /* tr */,
				6CA50A9D1EBBC1300060D07A /* de */,
				649AD3121F11B06D00244738 /* es */,
			);
			name = MainWindowController.xib;
			sourceTree = "<group>";
		};
		8400D5CB1E1AB2F9006785F5 /* QuickSettingViewController.xib */ = {
			isa = PBXVariantGroup;
			children = (
				8400D5CA1E1AB2F9006785F5 /* Base */,
				8400D5FB1E1AB411006785F5 /* zh-Hans */,
				D27E35D01E379B6D0064BE57 /* zh-Hant */,
				C789871C1E34EBDE0005769F /* ko */,
				B38F241A1E44D09F00FFE600 /* it */,
				E5A935571E34B38700ABD3F5 /* fr */,
				84AF03C91E6725A2003E3753 /* pl */,
				133400131EB3831D007FE17E /* ja */,
				440DDE371E9010420063E211 /* ru */,
				23C277BA1EC33E8900227C3A /* tr */,
				6CA50A991EBBB85A0060D07A /* de */,
				649AD3131F11B06D00244738 /* es */,
			);
			name = QuickSettingViewController.xib;
			sourceTree = "<group>";
		};
		8400D5CE1E1AB2FF006785F5 /* PlaylistViewController.xib */ = {
			isa = PBXVariantGroup;
			children = (
				8400D5CD1E1AB2FF006785F5 /* Base */,
				8400D5FC1E1AB411006785F5 /* zh-Hans */,
				D27E35D11E379B6E0064BE57 /* zh-Hant */,
				C789871D1E34EBDE0005769F /* ko */,
				B38F241B1E44D09F00FFE600 /* it */,
				E5A935581E34B38700ABD3F5 /* fr */,
				84AF03CA1E6725A2003E3753 /* pl */,
				133400141EB3831D007FE17E /* ja */,
				440DDE381E9010420063E211 /* ru */,
				23C277BB1EC33E8900227C3A /* tr */,
				6CA50A971EBBB7CD0060D07A /* de */,
				649AD3141F11B06D00244738 /* es */,
			);
			name = PlaylistViewController.xib;
			sourceTree = "<group>";
		};
		8400D5D11E1AB306006785F5 /* CropSettingsViewController.xib */ = {
			isa = PBXVariantGroup;
			children = (
				8400D5D01E1AB306006785F5 /* Base */,
				8400D5FD1E1AB412006785F5 /* zh-Hans */,
				D27E35D21E379B6E0064BE57 /* zh-Hant */,
				C789871E1E34EBDE0005769F /* ko */,
				B38F241C1E44D09F00FFE600 /* it */,
				E5A935591E34B38700ABD3F5 /* fr */,
				84AF03CB1E6725A2003E3753 /* pl */,
				133400151EB3831D007FE17E /* ja */,
				440DDE391E9010420063E211 /* ru */,
				23C277BC1EC33E8900227C3A /* tr */,
				6CA50A9F1EBBC2910060D07A /* de */,
				649AD3151F11B06E00244738 /* es */,
			);
			name = CropSettingsViewController.xib;
			sourceTree = "<group>";
		};
		8400D5D41E1AB312006785F5 /* InspectorWindowController.xib */ = {
			isa = PBXVariantGroup;
			children = (
				8400D5D31E1AB312006785F5 /* Base */,
				D27E35D31E379B6E0064BE57 /* zh-Hant */,
				C789871F1E34EBDE0005769F /* ko */,
				E5A9355A1E34B38800ABD3F5 /* fr */,
				84AF03CC1E6725A2003E3753 /* pl */,
				133400161EB3831D007FE17E /* ja */,
				84A0F6021EBB4A7C001FCF44 /* zh-Hans */,
				440DDE3A1E9010420063E211 /* ru */,
				B3A6ED0B1EBBC9ED00BE4956 /* it */,
				23C277BD1EC33E8900227C3A /* tr */,
				6CA50AA31EBBC3860060D07A /* de */,
				649AD3161F11B06E00244738 /* es */,
			);
			name = InspectorWindowController.xib;
			sourceTree = "<group>";
		};
		8400D5D71E1AB317006785F5 /* FilterWindowController.xib */ = {
			isa = PBXVariantGroup;
			children = (
				8400D5D61E1AB317006785F5 /* Base */,
				8400D5FF1E1AB412006785F5 /* zh-Hans */,
				D27E35D41E379B6E0064BE57 /* zh-Hant */,
				C78987201E34EBDE0005769F /* ko */,
				B38F241E1E44D09F00FFE600 /* it */,
				E5A9355B1E34B38800ABD3F5 /* fr */,
				84AF03CD1E6725A2003E3753 /* pl */,
				133400171EB3831D007FE17E /* ja */,
				440DDE3B1E9010420063E211 /* ru */,
				23C277BE1EC33E8900227C3A /* tr */,
				6CA50AA51EBBC5E50060D07A /* de */,
				649AD3171F11B06E00244738 /* es */,
			);
			name = FilterWindowController.xib;
			sourceTree = "<group>";
		};
		8400D5DA1E1AB31B006785F5 /* AboutWindowController.xib */ = {
			isa = PBXVariantGroup;
			children = (
				8400D5D91E1AB31B006785F5 /* Base */,
				8400D6001E1AB412006785F5 /* zh-Hans */,
				D27E35D51E379B6E0064BE57 /* zh-Hant */,
				C78987211E34EBDE0005769F /* ko */,
				B38F241F1E44D09F00FFE600 /* it */,
				E5A9355C1E34B38800ABD3F5 /* fr */,
				84AF03CE1E6725A2003E3753 /* pl */,
				133400181EB3831D007FE17E /* ja */,
				440DDE3C1E9010420063E211 /* ru */,
				23C277BF1EC33E8900227C3A /* tr */,
				6CA50A951EBBB6B30060D07A /* de */,
				649AD3181F11B06E00244738 /* es */,
			);
			name = AboutWindowController.xib;
			sourceTree = "<group>";
		};
		8400D5DD1E1AB326006785F5 /* FontPickerWindowController.xib */ = {
			isa = PBXVariantGroup;
			children = (
				8400D5DC1E1AB326006785F5 /* Base */,
				8400D6011E1AB412006785F5 /* zh-Hans */,
				D27E35D61E379B6E0064BE57 /* zh-Hant */,
				C78987221E34EBDE0005769F /* ko */,
				B38F24201E44D09F00FFE600 /* it */,
				E5A9355D1E34B38800ABD3F5 /* fr */,
				84AF03CF1E6725A2003E3753 /* pl */,
				1334001A1EB3831D007FE17E /* ja */,
				440DDE3E1E9010430063E211 /* ru */,
				23C277C11EC33E8900227C3A /* tr */,
				6CA50AAB1EBBC9FD0060D07A /* de */,
				649AD31C1F11B06E00244738 /* es */,
			);
			name = FontPickerWindowController.xib;
			sourceTree = "<group>";
		};
		8400D5E01E1AB32A006785F5 /* PrefGeneralViewController.xib */ = {
			isa = PBXVariantGroup;
			children = (
				8400D5DF1E1AB32A006785F5 /* Base */,
				72CAEE6D1E229EAE00B8C894 /* zh-Hans */,
				D27E35D71E379B6F0064BE57 /* zh-Hant */,
				C78987231E34EBDF0005769F /* ko */,
				B38F24211E44D09F00FFE600 /* it */,
				E5A9355E1E34B38800ABD3F5 /* fr */,
				84AF03BB1E6725A1003E3753 /* pl */,
				1334001B1EB3831D007FE17E /* ja */,
				440DDE3F1E9010430063E211 /* ru */,
				23C277C21EC33E8900227C3A /* tr */,
				6CA50AAD1EBBCB070060D07A /* de */,
				649AD31D1F11B06E00244738 /* es */,
			);
			name = PrefGeneralViewController.xib;
			sourceTree = "<group>";
		};
		8400D5E31E1AB32F006785F5 /* PrefUIViewController.xib */ = {
			isa = PBXVariantGroup;
			children = (
				8400D5E21E1AB32F006785F5 /* Base */,
				8400D6031E1AB412006785F5 /* zh-Hans */,
				D27E35D81E379B6F0064BE57 /* zh-Hant */,
				C78987241E34EBDF0005769F /* ko */,
				F4C61DFA1E20423A00A43BCC /* de */,
				B38F24221E44D0A000FFE600 /* it */,
				E5A9355F1E34B38900ABD3F5 /* fr */,
				84AF03BC1E6725A1003E3753 /* pl */,
				1334001C1EB3831E007FE17E /* ja */,
				440DDE401E9010430063E211 /* ru */,
				23C277C31EC33E8900227C3A /* tr */,
				649AD31E1F11B06E00244738 /* es */,
			);
			name = PrefUIViewController.xib;
			sourceTree = "<group>";
		};
		8400D5E61E1AB333006785F5 /* PrefControlViewController.xib */ = {
			isa = PBXVariantGroup;
			children = (
				8400D5E51E1AB333006785F5 /* Base */,
				8400D6041E1AB412006785F5 /* zh-Hans */,
				D27E35D91E379B6F0064BE57 /* zh-Hant */,
				C78987251E34EBDF0005769F /* ko */,
				E5A935601E34B38900ABD3F5 /* fr */,
				84AF03BD1E6725A1003E3753 /* pl */,
				1334001D1EB3831E007FE17E /* ja */,
				440DDE411E9010430063E211 /* ru */,
				B3A6ED0F1EBBD51F00BE4956 /* it */,
				23C277C41EC33E8A00227C3A /* tr */,
				6CA50AAF1EBD0C100060D07A /* de */,
				649AD31F1F11B06E00244738 /* es */,
			);
			name = PrefControlViewController.xib;
			sourceTree = "<group>";
		};
		8400D5E91E1AB337006785F5 /* PrefKeyBindingViewController.xib */ = {
			isa = PBXVariantGroup;
			children = (
				8400D5E81E1AB337006785F5 /* Base */,
				8400D6051E1AB412006785F5 /* zh-Hans */,
				D27E35DA1E379B6F0064BE57 /* zh-Hant */,
				C78987261E34EBDF0005769F /* ko */,
				B38F24241E44D0A000FFE600 /* it */,
				E5A935611E34B38900ABD3F5 /* fr */,
				84AF03BE1E6725A1003E3753 /* pl */,
				1334001E1EB3831E007FE17E /* ja */,
				440DDE421E9010430063E211 /* ru */,
				23C277C51EC33E8A00227C3A /* tr */,
				6CA50AB11EBD0F990060D07A /* de */,
				649AD3201F11B06E00244738 /* es */,
			);
			name = PrefKeyBindingViewController.xib;
			sourceTree = "<group>";
		};
		8400D5EC1E1AB33B006785F5 /* KeyRecordViewController.xib */ = {
			isa = PBXVariantGroup;
			children = (
				8400D5EB1E1AB33B006785F5 /* Base */,
				8400D6061E1AB412006785F5 /* zh-Hans */,
				D27E35DB1E379B6F0064BE57 /* zh-Hant */,
				C78987271E34EBDF0005769F /* ko */,
				B38F24251E44D0A000FFE600 /* it */,
				E5A935621E34B38A00ABD3F5 /* fr */,
				84AF03BF1E6725A1003E3753 /* pl */,
				1334001F1EB3831E007FE17E /* ja */,
				440DDE431E9010430063E211 /* ru */,
				23C277C61EC33E8A00227C3A /* tr */,
				6CA50AB71EBD11610060D07A /* de */,
				649AD3211F11B06E00244738 /* es */,
			);
			name = KeyRecordViewController.xib;
			sourceTree = "<group>";
		};
		8400D5EF1E1AB33F006785F5 /* PrefAdvancedViewController.xib */ = {
			isa = PBXVariantGroup;
			children = (
				8400D5EE1E1AB33F006785F5 /* Base */,
				8400D6071E1AB412006785F5 /* zh-Hans */,
				D27E35DC1E379B6F0064BE57 /* zh-Hant */,
				C78987281E34EBDF0005769F /* ko */,
				B38F24261E44D0A000FFE600 /* it */,
				E5A935631E34B38A00ABD3F5 /* fr */,
				84AF03C01E6725A1003E3753 /* pl */,
				133400201EB3831E007FE17E /* ja */,
				440DDE441E9010430063E211 /* ru */,
				23C277C71EC33E8A00227C3A /* tr */,
				6CA50AB51EBD10E90060D07A /* de */,
				649AD3221F11B06E00244738 /* es */,
			);
			name = PrefAdvancedViewController.xib;
			sourceTree = "<group>";
		};
		8400D5F21E1AB344006785F5 /* PrefCodecViewController.xib */ = {
			isa = PBXVariantGroup;
			children = (
				8400D5F11E1AB344006785F5 /* Base */,
				8400D6081E1AB412006785F5 /* zh-Hans */,
				D27E35DD1E379B6F0064BE57 /* zh-Hant */,
				C78987291E34EBDF0005769F /* ko */,
				B38F24271E44D0A000FFE600 /* it */,
				E5A935641E34B38A00ABD3F5 /* fr */,
				84AF03C11E6725A1003E3753 /* pl */,
				133400211EB3831E007FE17E /* ja */,
				440DDE451E9010430063E211 /* ru */,
				23C277C81EC33E8A00227C3A /* tr */,
				6CA50AB91EBD11B40060D07A /* de */,
				649AD3231F11B06E00244738 /* es */,
			);
			name = PrefCodecViewController.xib;
			sourceTree = "<group>";
		};
		8400D5F51E1AB348006785F5 /* PrefSubViewController.xib */ = {
			isa = PBXVariantGroup;
			children = (
				8400D5F41E1AB348006785F5 /* Base */,
				8400D6091E1AB412006785F5 /* zh-Hans */,
				D27E35DE1E379B700064BE57 /* zh-Hant */,
				C789872A1E34EBDF0005769F /* ko */,
				B38F24281E44D0A000FFE600 /* it */,
				E5A935651E34B38A00ABD3F5 /* fr */,
				84AF03C21E6725A1003E3753 /* pl */,
				133400221EB3831E007FE17E /* ja */,
				440DDE461E9010430063E211 /* ru */,
				23C277C91EC33E8A00227C3A /* tr */,
				6CA50ABB1EBD126B0060D07A /* de */,
				649AD3241F11B06E00244738 /* es */,
			);
			name = PrefSubViewController.xib;
			sourceTree = "<group>";
		};
		8400D5F81E1AB34D006785F5 /* PrefNetworkViewController.xib */ = {
			isa = PBXVariantGroup;
			children = (
				8400D5F71E1AB34D006785F5 /* Base */,
				8400D60A1E1AB412006785F5 /* zh-Hans */,
				D27E35DF1E379B700064BE57 /* zh-Hant */,
				C789872B1E34EBDF0005769F /* ko */,
				B38F24291E44D0A000FFE600 /* it */,
				E5A935661E34B38A00ABD3F5 /* fr */,
				84AF03C31E6725A1003E3753 /* pl */,
				133400231EB3831E007FE17E /* ja */,
				440DDE471E9010430063E211 /* ru */,
				23C277CA1EC33E8A00227C3A /* tr */,
				6CA50ABD1EBD165C0060D07A /* de */,
				649AD3251F11B06E00244738 /* es */,
			);
			name = PrefNetworkViewController.xib;
			sourceTree = "<group>";
		};
		845AC09E1E1AE6C10080B614 /* Localizable.strings */ = {
			isa = PBXVariantGroup;
			children = (
				845AC09D1E1AE6C10080B614 /* Base */,
				845AC09F1E1AE6CB0080B614 /* zh-Hans */,
				D27E35E01E379B700064BE57 /* zh-Hant */,
				C789872C1E34EBDF0005769F /* ko */,
				B38F242A1E44D0A000FFE600 /* it */,
				E5A935671E34B38B00ABD3F5 /* fr */,
				84AF03C51E6725A2003E3753 /* pl */,
				133400261EB3831F007FE17E /* ja */,
				440DDE4A1E9010430063E211 /* ru */,
				23C277CD1EC33E8A00227C3A /* tr */,
				6CA50A931EBBA9DF0060D07A /* de */,
				649AD3281F11B06F00244738 /* es */,
			);
			name = Localizable.strings;
			sourceTree = "<group>";
		};
		849581F51F03D55A00D3B359 /* InitialWindowController.xib */ = {
			isa = PBXVariantGroup;
			children = (
				849581F41F03D55A00D3B359 /* Base */,
				849581F71F03D55C00D3B359 /* zh-Hans */,
<<<<<<< HEAD
				649AD31B1F11B06E00244738 /* es */,
=======
				B3066F5F1F161538004D7559 /* it */,
>>>>>>> 1046ca54
			);
			name = InitialWindowController.xib;
			sourceTree = "<group>";
		};
		84996F921EC11CE6009A8A39 /* HistoryWindowController.xib */ = {
			isa = PBXVariantGroup;
			children = (
				84996F911EC11CE6009A8A39 /* Base */,
				84996F941EC11CEC009A8A39 /* zh-Hans */,
				13D511921ED0396D0072D1C0 /* ja */,
				B3B163411EC9A1AC000ED121 /* it */,
				D27556FC1EC6E1C300CAB2A4 /* zh-Hant */,
				C7DC79CE1EC63821002DE23B /* ko */,
				E568075F1EF975C0005A3ADD /* fr */,
				649AD31A1F11B06E00244738 /* es */,
			);
			name = HistoryWindowController.xib;
			sourceTree = "<group>";
		};
		84A0BA931D2F9E9600BC8DA1 /* MainMenu.xib */ = {
			isa = PBXVariantGroup;
			children = (
				84A0BA941D2F9E9600BC8DA1 /* Base */,
				8400D5F91E1AB411006785F5 /* zh-Hans */,
				D27E35CE1E379B6D0064BE57 /* zh-Hant */,
				C789871A1E34EBDE0005769F /* ko */,
				B38F24181E44D09F00FFE600 /* it */,
				9E63CAB61E3F7D0E00EA66C9 /* fr */,
				84AF03C71E6725A2003E3753 /* pl */,
				133400111EB3831C007FE17E /* ja */,
				440DDE351E9010420063E211 /* ru */,
				23C277B81EC33E8900227C3A /* tr */,
				6CA50A9B1EBBBA830060D07A /* de */,
				649AD3111F11B06D00244738 /* es */,
			);
			name = MainMenu.xib;
			sourceTree = "<group>";
		};
		84AC62231E87C6CF002D6F92 /* OpenURLAccessoryViewController.xib */ = {
			isa = PBXVariantGroup;
			children = (
				84AC62221E87C6CF002D6F92 /* Base */,
				84AC62251E87C6D1002D6F92 /* zh-Hans */,
				C7D162511E89FD6100674AC3 /* ko */,
				D26C04BB1E8D31DD00F709E4 /* zh-Hant */,
				133400191EB3831D007FE17E /* ja */,
				E53CCBA31EB7711200DFF4E1 /* fr */,
				440DDE3D1E9010420063E211 /* ru */,
				B3A6ED0D1EBBCE0700BE4956 /* it */,
				23C277C01EC33E8900227C3A /* tr */,
				6CA50AA71EBBC64B0060D07A /* de */,
				649AD3191F11B06E00244738 /* es */,
			);
			name = OpenURLAccessoryViewController.xib;
			sourceTree = "<group>";
		};
		84AF03D41E67492C003E3753 /* Contribution.rtf */ = {
			isa = PBXVariantGroup;
			children = (
				845635401EE1AFA500D36591 /* Base */,
				84AF03D51E674930003E3753 /* zh-Hans */,
				C7583B471E67802200BEF9B7 /* ko */,
				B3DB9C081E82CE2B00CFB888 /* it */,
				843B97921E82D21800D07261 /* pl */,
				E5436AA61E844761005BEB5C /* fr */,
				133400271EB3831F007FE17E /* ja */,
				440DDE4B1E9010440063E211 /* ru */,
				23C277CE1EC33E8A00227C3A /* tr */,
				6CA50AA91EBBC7EA0060D07A /* de */,
				649AD3291F11B06F00244738 /* es */,
			);
			name = Contribution.rtf;
			sourceTree = "<group>";
		};
		84F5D49C1E44E9A50060A838 /* KeyBinding.strings */ = {
			isa = PBXVariantGroup;
			children = (
				84F5D49B1E44E9A50060A838 /* Base */,
				84F5D49D1E44E9A90060A838 /* zh-Hans */,
				B3860ED81E50F73A00FF012B /* it */,
				C70BC05C1E511D1000D8CB79 /* ko */,
				E5A9E1841E50F1E200950BD5 /* fr */,
				D2B411421E5336AD002819E1 /* zh-Hant */,
				84AF03C61E6725A2003E3753 /* pl */,
				133400281EB3831F007FE17E /* ja */,
				440DDE4C1E9010440063E211 /* ru */,
				23C277CF1EC33E8A00227C3A /* tr */,
				6CA50ABE1EBD18320060D07A /* de */,
				649AD32A1F11B06F00244738 /* es */,
			);
			name = KeyBinding.strings;
			sourceTree = "<group>";
		};
		C75540771E7886FE00C13D4A /* SubSelectWindowController.xib */ = {
			isa = PBXVariantGroup;
			children = (
				C75540761E7886FE00C13D4A /* Base */,
				C75540791E78870200C13D4A /* ko */,
				845260661E7BC9CC00D3CF6A /* zh-Hans */,
				B3B24B621E831068008393CE /* it */,
				84AC62281E87DC07002D6F92 /* pl */,
				D26C04BC1E8D31DE00F709E4 /* zh-Hant */,
				133400241EB3831E007FE17E /* ja */,
				E53CCBA51EB7717500DFF4E1 /* fr */,
				440DDE481E9010430063E211 /* ru */,
				23C277CB1EC33E8A00227C3A /* tr */,
				6CA50AC01EBD1B190060D07A /* de */,
				649AD3261F11B06E00244738 /* es */,
			);
			name = SubSelectWindowController.xib;
			sourceTree = "<group>";
		};
		C78987311E34EF170005769F /* InfoPlist.strings */ = {
			isa = PBXVariantGroup;
			children = (
				C78987301E34EF170005769F /* ko */,
				D2B411431E5336AE002819E1 /* zh-Hant */,
				843B97AA1E82D3C100D07261 /* Base */,
				84AC62291E87DC07002D6F92 /* pl */,
				133400251EB3831E007FE17E /* ja */,
				84792F541EBB957E002E98F6 /* zh-Hans */,
				440DDE491E9010430063E211 /* ru */,
				B3D578841EBCE6B200757AAA /* it */,
				23C277CC1EC33E8A00227C3A /* tr */,
				6CA50AA81EBBC7610060D07A /* de */,
				E56807601EF97766005A3ADD /* fr */,
				649AD3271F11B06E00244738 /* es */,
			);
			name = InfoPlist.strings;
			sourceTree = "<group>";
		};
/* End PBXVariantGroup section */

/* Begin XCBuildConfiguration section */
		84EB1EF71D2F51D3004FA5A1 /* Debug */ = {
			isa = XCBuildConfiguration;
			buildSettings = {
				ALWAYS_SEARCH_USER_PATHS = NO;
				CLANG_ANALYZER_LOCALIZABILITY_NONLOCALIZED = YES;
				CLANG_ANALYZER_NONNULL = YES;
				CLANG_CXX_LANGUAGE_STANDARD = "gnu++0x";
				CLANG_CXX_LIBRARY = "libc++";
				CLANG_ENABLE_MODULES = YES;
				CLANG_ENABLE_OBJC_ARC = YES;
				CLANG_WARN_BOOL_CONVERSION = YES;
				CLANG_WARN_CONSTANT_CONVERSION = YES;
				CLANG_WARN_DIRECT_OBJC_ISA_USAGE = YES_ERROR;
				CLANG_WARN_EMPTY_BODY = YES;
				CLANG_WARN_ENUM_CONVERSION = YES;
				CLANG_WARN_INFINITE_RECURSION = YES;
				CLANG_WARN_INT_CONVERSION = YES;
				CLANG_WARN_OBJC_ROOT_CLASS = YES_ERROR;
				CLANG_WARN_SUSPICIOUS_MOVE = YES;
				CLANG_WARN_UNREACHABLE_CODE = YES;
				CLANG_WARN__DUPLICATE_METHOD_MATCH = YES;
				CODE_SIGN_IDENTITY = "-";
				COPY_PHASE_STRIP = NO;
				DEBUG_INFORMATION_FORMAT = dwarf;
				ENABLE_STRICT_OBJC_MSGSEND = YES;
				ENABLE_TESTABILITY = YES;
				GCC_C_LANGUAGE_STANDARD = gnu99;
				GCC_DYNAMIC_NO_PIC = NO;
				GCC_NO_COMMON_BLOCKS = YES;
				GCC_OPTIMIZATION_LEVEL = 0;
				GCC_PREPROCESSOR_DEFINITIONS = (
					"DEBUG=1",
					"$(inherited)",
				);
				GCC_WARN_64_TO_32_BIT_CONVERSION = YES;
				GCC_WARN_ABOUT_RETURN_TYPE = YES_ERROR;
				GCC_WARN_UNDECLARED_SELECTOR = YES;
				GCC_WARN_UNINITIALIZED_AUTOS = YES_AGGRESSIVE;
				GCC_WARN_UNUSED_FUNCTION = YES;
				GCC_WARN_UNUSED_VARIABLE = YES;
				HEADER_SEARCH_PATHS = "$(SRCROOT)/mpv";
				INSTALL_PATH = "";
				MACOSX_DEPLOYMENT_TARGET = 10.11;
				MTL_ENABLE_DEBUG_INFO = YES;
				ONLY_ACTIVE_ARCH = YES;
				SDKROOT = macosx;
				SKIP_INSTALL = NO;
				SWIFT_OPTIMIZATION_LEVEL = "-Onone";
			};
			name = Debug;
		};
		84EB1EF81D2F51D3004FA5A1 /* Release */ = {
			isa = XCBuildConfiguration;
			buildSettings = {
				ALWAYS_SEARCH_USER_PATHS = NO;
				CLANG_ANALYZER_LOCALIZABILITY_NONLOCALIZED = YES;
				CLANG_ANALYZER_NONNULL = YES;
				CLANG_CXX_LANGUAGE_STANDARD = "gnu++0x";
				CLANG_CXX_LIBRARY = "libc++";
				CLANG_ENABLE_MODULES = YES;
				CLANG_ENABLE_OBJC_ARC = YES;
				CLANG_WARN_BOOL_CONVERSION = YES;
				CLANG_WARN_CONSTANT_CONVERSION = YES;
				CLANG_WARN_DIRECT_OBJC_ISA_USAGE = YES_ERROR;
				CLANG_WARN_EMPTY_BODY = YES;
				CLANG_WARN_ENUM_CONVERSION = YES;
				CLANG_WARN_INFINITE_RECURSION = YES;
				CLANG_WARN_INT_CONVERSION = YES;
				CLANG_WARN_OBJC_ROOT_CLASS = YES_ERROR;
				CLANG_WARN_SUSPICIOUS_MOVE = YES;
				CLANG_WARN_UNREACHABLE_CODE = YES;
				CLANG_WARN__DUPLICATE_METHOD_MATCH = YES;
				CODE_SIGN_IDENTITY = "-";
				COPY_PHASE_STRIP = NO;
				DEBUG_INFORMATION_FORMAT = "dwarf-with-dsym";
				ENABLE_NS_ASSERTIONS = NO;
				ENABLE_STRICT_OBJC_MSGSEND = YES;
				GCC_C_LANGUAGE_STANDARD = gnu99;
				GCC_NO_COMMON_BLOCKS = YES;
				GCC_WARN_64_TO_32_BIT_CONVERSION = YES;
				GCC_WARN_ABOUT_RETURN_TYPE = YES_ERROR;
				GCC_WARN_UNDECLARED_SELECTOR = YES;
				GCC_WARN_UNINITIALIZED_AUTOS = YES_AGGRESSIVE;
				GCC_WARN_UNUSED_FUNCTION = YES;
				GCC_WARN_UNUSED_VARIABLE = YES;
				HEADER_SEARCH_PATHS = "$(SRCROOT)/mpv";
				INSTALL_PATH = "";
				MACOSX_DEPLOYMENT_TARGET = 10.11;
				MTL_ENABLE_DEBUG_INFO = NO;
				SDKROOT = macosx;
				SKIP_INSTALL = NO;
			};
			name = Release;
		};
		84EB1EFA1D2F51D3004FA5A1 /* Debug */ = {
			isa = XCBuildConfiguration;
			baseConfigurationReference = A1F8439D2926257DC5434942 /* Pods-iina.debug.xcconfig */;
			buildSettings = {
				ALWAYS_EMBED_SWIFT_STANDARD_LIBRARIES = "$(inherited)";
				ASSETCATALOG_COMPILER_APPICON_NAME = AppIcon;
				CLANG_ENABLE_MODULES = YES;
				CODE_SIGN_IDENTITY = "";
				COMBINE_HIDPI_IMAGES = YES;
				DEVELOPMENT_TEAM = 67CQ77V27R;
				FRAMEWORK_SEARCH_PATHS = (
					"$(inherited)",
					"$(SYSTEM_LIBRARY_DIR)/PrivateFrameworks",
				);
				HEADER_SEARCH_PATHS = "$(SRCROOT)/deps/include";
				INFOPLIST_FILE = iina/Info.plist;
				INSTALL_PATH = /Applications;
				LD_RUNPATH_SEARCH_PATHS = "$(inherited) @executable_path/../Frameworks";
				LIBRARY_SEARCH_PATHS = (
					"$(SRCROOT)/deps/lib",
					"$(PROJECT_DIR)/deps/lib",
				);
				MACOSX_DEPLOYMENT_TARGET = 10.10;
				MODULEMAP_FILE = module.modulemap;
				OTHER_SWIFT_FLAGS = "$(inherited) \"-D\" \"COCOAPODS\" -DDEBUG";
				PRODUCT_BUNDLE_IDENTIFIER = com.colliderli.iina;
				PRODUCT_NAME = IINA;
				SKIP_INSTALL = YES;
				SWIFT_OBJC_BRIDGING_HEADER = "iina/iina-Bridging-Header.h";
				SWIFT_OPTIMIZATION_LEVEL = "-Onone";
				SWIFT_VERSION = 3.0;
			};
			name = Debug;
		};
		84EB1EFB1D2F51D3004FA5A1 /* Release */ = {
			isa = XCBuildConfiguration;
			baseConfigurationReference = 61C6D8870FEB96F250D1448D /* Pods-iina.release.xcconfig */;
			buildSettings = {
				ALWAYS_EMBED_SWIFT_STANDARD_LIBRARIES = "$(inherited)";
				ASSETCATALOG_COMPILER_APPICON_NAME = AppIcon;
				CLANG_ENABLE_MODULES = YES;
				CODE_SIGN_IDENTITY = "";
				COMBINE_HIDPI_IMAGES = YES;
				DEVELOPMENT_TEAM = 67CQ77V27R;
				FRAMEWORK_SEARCH_PATHS = (
					"$(inherited)",
					"$(SYSTEM_LIBRARY_DIR)/PrivateFrameworks",
				);
				HEADER_SEARCH_PATHS = "$(SRCROOT)/deps/include";
				INFOPLIST_FILE = iina/Info.plist;
				INSTALL_PATH = /Applications;
				LD_RUNPATH_SEARCH_PATHS = "$(inherited) @executable_path/../Frameworks";
				LIBRARY_SEARCH_PATHS = (
					"$(SRCROOT)/deps/lib",
					"$(PROJECT_DIR)/deps/lib",
				);
				MACOSX_DEPLOYMENT_TARGET = 10.10;
				MODULEMAP_FILE = module.modulemap;
				OTHER_SWIFT_FLAGS = "$(inherited) \"-D\" \"COCOAPODS\" -DRELEASE";
				PRODUCT_BUNDLE_IDENTIFIER = com.colliderli.iina;
				PRODUCT_NAME = IINA;
				SKIP_INSTALL = NO;
				SWIFT_OBJC_BRIDGING_HEADER = "iina/iina-Bridging-Header.h";
				SWIFT_OPTIMIZATION_LEVEL = "-Owholemodule";
				SWIFT_VERSION = 3.0;
			};
			name = Release;
		};
/* End XCBuildConfiguration section */

/* Begin XCConfigurationList section */
		84EB1ED11D2F51D3004FA5A1 /* Build configuration list for PBXProject "iina" */ = {
			isa = XCConfigurationList;
			buildConfigurations = (
				84EB1EF71D2F51D3004FA5A1 /* Debug */,
				84EB1EF81D2F51D3004FA5A1 /* Release */,
			);
			defaultConfigurationIsVisible = 0;
			defaultConfigurationName = Release;
		};
		84EB1EF91D2F51D3004FA5A1 /* Build configuration list for PBXNativeTarget "iina" */ = {
			isa = XCConfigurationList;
			buildConfigurations = (
				84EB1EFA1D2F51D3004FA5A1 /* Debug */,
				84EB1EFB1D2F51D3004FA5A1 /* Release */,
			);
			defaultConfigurationIsVisible = 0;
			defaultConfigurationName = Release;
		};
/* End XCConfigurationList section */
	};
	rootObject = 84EB1ECE1D2F51D3004FA5A1 /* Project object */;
}<|MERGE_RESOLUTION|>--- conflicted
+++ resolved
@@ -1962,11 +1962,8 @@
 			children = (
 				849581F41F03D55A00D3B359 /* Base */,
 				849581F71F03D55C00D3B359 /* zh-Hans */,
-<<<<<<< HEAD
 				649AD31B1F11B06E00244738 /* es */,
-=======
 				B3066F5F1F161538004D7559 /* it */,
->>>>>>> 1046ca54
 			);
 			name = InitialWindowController.xib;
 			sourceTree = "<group>";
