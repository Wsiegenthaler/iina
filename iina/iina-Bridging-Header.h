<<<<<<< HEAD
#define MPV_ENABLE_DEPRECATED 0
=======
#import <Availability.h>
#import <CommonCrypto/CommonCrypto.h>

#import <MASPreferences/MASPreferencesViewController.h>

#pragma mark - MPV
>>>>>>> 536d5269

#import <mpv/client.h>
#import <mpv/render.h>
#import <mpv/render_gl.h>

<<<<<<< HEAD
#import <stdio.h>
#import <stdlib.h>
#import "FixedFontManager.h"
#import "ObjcUtils.h"
#import "FFmpegController.h"
=======
#pragma mark - FFmpeg
>>>>>>> 536d5269

#import <libavcodec/avcodec.h>
#import <libavformat/avformat.h>
#import <libswscale/swscale.h>
#import <libavutil/avutil.h>
#import <libavutil/imgutils.h>

// Unfortunately, these two are declared as macros in such a way that they can't
// be used in Swift-thus, we need to wrap them.
AVRational avTimeBaseQ = AV_TIME_BASE_Q;

int averror(int error) {
  return AVERROR(error);
}

#pragma mark - IINA

#import "FixedFontManager.h"
#import "ObjcUtils.h"

#pragma mark - PIP.framework

NS_ASSUME_NONNULL_BEGIN

@protocol PIPViewControllerDelegate;

@interface PIPViewController : NSViewController

@property (nonatomic, copy, nullable) NSString *name;
@property (nonatomic, weak, nullable) id<PIPViewControllerDelegate> delegate;
@property (nonatomic, weak, nullable) NSWindow *replacementWindow;
@property (nonatomic) NSRect replacementRect;
@property (nonatomic) bool playing;
@property (nonatomic) NSSize aspectRatio;

- (void)presentViewControllerAsPictureInPicture:(NSViewController *)viewController;

@end

@protocol PIPViewControllerDelegate <NSObject>

@optional
- (BOOL)pipShouldClose:(PIPViewController *)pip __OSX_AVAILABLE_STARTING(__MAC_10_12,__IPHONE_NA);
- (void)pipDidClose:(PIPViewController *)pip __OSX_AVAILABLE_STARTING(__MAC_10_12,__IPHONE_NA);
- (void)pipActionPlay:(PIPViewController *)pip __OSX_AVAILABLE_STARTING(__MAC_10_12,__IPHONE_NA);
- (void)pipActionPause:(PIPViewController *)pip __OSX_AVAILABLE_STARTING(__MAC_10_12,__IPHONE_NA);
- (void)pipActionStop:(PIPViewController *)pip __OSX_AVAILABLE_STARTING(__MAC_10_12,__IPHONE_NA);
@end

NS_ASSUME_NONNULL_END<|MERGE_RESOLUTION|>--- conflicted
+++ resolved
@@ -1,27 +1,15 @@
-<<<<<<< HEAD
-#define MPV_ENABLE_DEPRECATED 0
-=======
 #import <Availability.h>
 #import <CommonCrypto/CommonCrypto.h>
 
-#import <MASPreferences/MASPreferencesViewController.h>
+#pragma mark - MPV
 
-#pragma mark - MPV
->>>>>>> 536d5269
+#define MPV_ENABLE_DEPRECATED 0
 
 #import <mpv/client.h>
 #import <mpv/render.h>
 #import <mpv/render_gl.h>
 
-<<<<<<< HEAD
-#import <stdio.h>
-#import <stdlib.h>
-#import "FixedFontManager.h"
-#import "ObjcUtils.h"
-#import "FFmpegController.h"
-=======
 #pragma mark - FFmpeg
->>>>>>> 536d5269
 
 #import <libavcodec/avcodec.h>
 #import <libavformat/avformat.h>
