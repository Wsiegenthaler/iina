<?xml version="1.0" encoding="UTF-8"?>
<document type="com.apple.InterfaceBuilder3.Cocoa.XIB" version="3.0" toolsVersion="11762" systemVersion="16D17a" targetRuntime="MacOSX.Cocoa" propertyAccessControl="none" useAutolayout="YES" customObjectInstantitationMethod="direct">
    <dependencies>
        <plugIn identifier="com.apple.InterfaceBuilder.CocoaPlugin" version="11762"/>
        <capability name="documents saved in the Xcode 8 format" minToolsVersion="8.0"/>
    </dependencies>
    <objects>
        <customObject id="-2" userLabel="File's Owner" customClass="MainWindowController" customModule="IINA" customModuleProvider="target">
            <connections>
                <outlet property="bottomBarBottomConstraint" destination="vP1-IE-sbB" id="G77-vL-Wf8"/>
                <outlet property="bottomView" destination="Tdb-EA-alw" id="5Xv-Ja-j4G"/>
                <outlet property="bufferDetailLabel" destination="hlZ-5D-Wag" id="3Ld-2C-wGO"/>
                <outlet property="bufferIndicatorView" destination="oX4-0N-but" id="fXY-gn-jfQ"/>
                <outlet property="bufferProgressLabel" destination="2gH-wF-EpI" id="23t-nJ-ksf"/>
                <outlet property="bufferSpin" destination="uZe-PA-1Id" id="PdW-fg-yqB"/>
                <outlet property="controlBar" destination="OiF-pA-8Sd" id="o08-Ig-SfX"/>
                <outlet property="leftArrowButton" destination="10x-bg-xlj" id="HOT-Yl-7aO"/>
                <outlet property="leftArrowLabel" destination="Yg9-Sd-sWy" id="fps-VD-ZgC"/>
                <outlet property="leftLabel" destination="NBD-MV-OuG" id="cCh-WT-abz"/>
                <outlet property="muteButton" destination="2py-h1-0km" id="baB-6t-gO7"/>
                <outlet property="osd" destination="Ofw-1d-N4T" id="9Rf-if-Brn"/>
                <outlet property="osdVisualEffectView" destination="g0O-v5-RQj" id="V4X-8K-6O1"/>
                <outlet property="playButton" destination="gxw-pJ-Lcg" id="t9H-xd-uqj"/>
                <outlet property="playSlider" destination="eBP-6g-bAT" id="lGv-18-YeQ"/>
                <outlet property="playlistButton" destination="wy6-h4-fsN" id="bMV-xq-L13"/>
                <outlet property="rightArrowButton" destination="EIi-qd-glM" id="U46-Gl-e8D"/>
                <outlet property="rightArrowLabel" destination="QTI-wi-oyB" id="icX-KI-Muj"/>
                <outlet property="rightLabel" destination="GgV-Cc-sk0" id="fnx-gO-YPl"/>
                <outlet property="settingsButton" destination="YvW-zG-QiW" id="jNo-7C-1PP"/>
                <outlet property="sideBarRightConstraint" destination="PAj-s6-32e" id="DOs-2k-JEG"/>
                <outlet property="sideBarView" destination="epo-S6-QVB" id="5eE-aM-VUd"/>
                <outlet property="sideBarWidthConstraint" destination="1BL-aP-tHS" id="Qbw-L4-DAp"/>
                <outlet property="timePreviewWhenSeek" destination="qOq-6a-7j7" id="ngM-1f-G5D"/>
                <outlet property="titleBarView" destination="TRx-2V-Gr3" id="kOU-nP-MAP"/>
                <outlet property="titleTextField" destination="gW1-BG-OEa" id="8wO-J1-Yp6"/>
                <outlet property="volumeSlider" destination="SAG-kc-FAt" id="zM0-Gg-vfy"/>
                <outlet property="window" destination="F0z-JX-Cv5" id="gIp-Ho-8D9"/>
            </connections>
        </customObject>
        <customObject id="-1" userLabel="First Responder" customClass="FirstResponder"/>
        <customObject id="-3" userLabel="Application" customClass="NSObject"/>
        <window title="Window" allowsToolTipsWhenApplicationIsInactive="NO" autorecalculatesKeyViewLoop="NO" oneShot="NO" releasedWhenClosed="NO" showsToolbarButton="NO" animationBehavior="default" id="F0z-JX-Cv5">
            <windowStyleMask key="styleMask" titled="YES" closable="YES" miniaturizable="YES" resizable="YES" fullSizeContentView="YES"/>
            <windowPositionMask key="initialPositionMask" leftStrut="YES" rightStrut="YES" topStrut="YES" bottomStrut="YES"/>
            <rect key="contentRect" x="196" y="240" width="680" height="355"/>
<<<<<<< HEAD
            <rect key="screenRect" x="0.0" y="0.0" width="1600" height="900"/>
=======
            <rect key="screenRect" x="0.0" y="0.0" width="1280" height="777"/>
>>>>>>> 63705ebc
            <view key="contentView" id="se5-gp-TjO">
                <rect key="frame" x="0.0" y="0.0" width="680" height="355"/>
                <autoresizingMask key="autoresizingMask" widthSizable="YES" heightSizable="YES"/>
                <subviews>
                    <visualEffectView wantsLayer="YES" appearanceType="vibrantDark" blendingMode="withinWindow" material="dark" state="followsWindowActiveState" translatesAutoresizingMaskIntoConstraints="NO" id="TRx-2V-Gr3">
                        <rect key="frame" x="0.0" y="333" width="680" height="22"/>
                        <subviews>
                            <textField verticalHuggingPriority="750" horizontalCompressionResistancePriority="250" translatesAutoresizingMaskIntoConstraints="NO" id="gW1-BG-OEa">
                                <rect key="frame" x="78" y="2" width="524" height="18"/>
                                <constraints>
                                    <constraint firstAttribute="height" constant="18" id="Mcr-JX-OZE"/>
                                </constraints>
                                <textFieldCell key="cell" lineBreakMode="truncatingMiddle" truncatesLastVisibleLine="YES" allowsUndo="NO" sendsActionOnEndEditing="YES" alignment="center" title="Title" usesSingleLineMode="YES" id="AOe-dk-iFa">
                                    <font key="font" metaFont="system"/>
                                    <color key="textColor" name="labelColor" catalog="System" colorSpace="catalog"/>
                                    <color key="backgroundColor" name="controlColor" catalog="System" colorSpace="catalog"/>
                                </textFieldCell>
                            </textField>
                        </subviews>
                        <constraints>
                            <constraint firstAttribute="height" constant="22" id="1Dw-Bg-FRS"/>
                            <constraint firstItem="gW1-BG-OEa" firstAttribute="leading" secondItem="TRx-2V-Gr3" secondAttribute="leading" constant="80" id="5N2-2O-X7D"/>
                            <constraint firstAttribute="trailing" relation="lessThanOrEqual" secondItem="gW1-BG-OEa" secondAttribute="trailing" constant="80" id="Rpp-hW-yLy"/>
                            <constraint firstItem="gW1-BG-OEa" firstAttribute="top" secondItem="TRx-2V-Gr3" secondAttribute="top" constant="2" id="Ti8-YH-IOe"/>
                        </constraints>
                    </visualEffectView>
                    <button fixedFrame="YES" translatesAutoresizingMaskIntoConstraints="NO" id="Gsa-LM-oo7">
                        <rect key="frame" x="550" y="131" width="48" height="48"/>
                        <autoresizingMask key="autoresizingMask" flexibleMaxX="YES" flexibleMinY="YES"/>
                        <buttonCell key="cell" type="square" bezelStyle="shadowlessSquare" imagePosition="only" alignment="center" imageScaling="proportionallyUpOrDown" inset="2" id="Ngo-7g-e4r">
                            <behavior key="behavior" pushIn="YES" lightByBackground="YES" lightByGray="YES"/>
                            <font key="font" metaFont="system"/>
                        </buttonCell>
                    </button>
                    <visualEffectView appearanceType="vibrantDark" ambiguous="YES" blendingMode="withinWindow" material="dark" state="active" translatesAutoresizingMaskIntoConstraints="NO" id="OiF-pA-8Sd" userLabel="Control Bar" customClass="ControlBarView" customModule="IINA" customModuleProvider="target">
                        <rect key="frame" x="120" y="40" width="440" height="64"/>
                        <subviews>
                            <slider verticalHuggingPriority="750" translatesAutoresizingMaskIntoConstraints="NO" id="eBP-6g-bAT">
                                <rect key="frame" x="60" y="9" width="320" height="19"/>
                                <sliderCell key="cell" continuous="YES" state="on" alignment="left" maxValue="100" doubleValue="50" tickMarkPosition="above" sliderType="linear" id="f1c-xF-8a2" customClass="PlaySliderCell" customModule="IINA" customModuleProvider="target"/>
                                <connections>
                                    <action selector="playSliderChanges:" target="-2" id="UBG-Ky-3rr"/>
                                </connections>
                            </slider>
                            <textField horizontalHuggingPriority="251" verticalHuggingPriority="750" alphaValue="0.5" translatesAutoresizingMaskIntoConstraints="NO" id="NBD-MV-OuG" userLabel="Left Label">
                                <rect key="frame" x="0.0" y="12" width="62" height="14"/>
                                <constraints>
                                    <constraint firstAttribute="width" constant="58" id="CMl-dC-PCr"/>
                                </constraints>
                                <textFieldCell key="cell" scrollable="YES" lineBreakMode="clipping" sendsActionOnEndEditing="YES" alignment="center" title="0:00:00" id="6mL-0A-eq2">
                                    <font key="font" metaFont="smallSystem"/>
                                    <color key="textColor" name="textColor" catalog="System" colorSpace="catalog"/>
                                    <color key="backgroundColor" name="textBackgroundColor" catalog="System" colorSpace="catalog"/>
                                </textFieldCell>
                            </textField>
                            <textField horizontalHuggingPriority="251" verticalHuggingPriority="750" alphaValue="0.5" translatesAutoresizingMaskIntoConstraints="NO" id="Yg9-Sd-sWy" userLabel="Left Button Label">
                                <rect key="frame" x="121" y="35" width="32" height="12"/>
                                <constraints>
                                    <constraint firstAttribute="width" constant="28" id="FZL-et-vym"/>
                                    <constraint firstAttribute="height" constant="12" id="dwX-4g-cIG"/>
                                </constraints>
                                <textFieldCell key="cell" scrollable="YES" lineBreakMode="clipping" allowsUndo="NO" sendsActionOnEndEditing="YES" alignment="right" title="-32x" id="eCe-SS-Wlj">
                                    <font key="font" metaFont="system" size="10"/>
                                    <color key="textColor" name="textColor" catalog="System" colorSpace="catalog"/>
                                    <color key="backgroundColor" name="textBackgroundColor" catalog="System" colorSpace="catalog"/>
                                </textFieldCell>
                            </textField>
                            <button translatesAutoresizingMaskIntoConstraints="NO" id="2py-h1-0km">
                                <rect key="frame" x="16" y="31" width="22" height="22"/>
                                <constraints>
                                    <constraint firstAttribute="height" constant="22" id="MPG-2q-w6a"/>
                                    <constraint firstAttribute="width" constant="22" id="vBo-ma-Dnu"/>
                                </constraints>
                                <buttonCell key="cell" type="square" bezelStyle="shadowlessSquare" image="volume" imagePosition="only" alignment="center" alternateImage="mute" imageScaling="proportionallyDown" inset="2" id="XXj-HK-hXa">
                                    <behavior key="behavior" pushIn="YES" changeContents="YES" lightByContents="YES"/>
                                    <font key="font" metaFont="system"/>
                                </buttonCell>
                                <connections>
                                    <action selector="muteButtonAction:" target="-2" id="wUf-9f-uHT"/>
                                </connections>
                            </button>
<<<<<<< HEAD
                            <button translatesAutoresizingMaskIntoConstraints="NO" id="EIi-qd-glM" userLabel="Right Button">
                                <rect key="frame" x="257" y="29" width="24" height="24"/>
                                <constraints>
                                    <constraint firstAttribute="width" constant="24" id="KMp-bQ-6E5"/>
                                    <constraint firstAttribute="height" constant="24" id="jMe-zC-CIx"/>
                                </constraints>
                                <buttonCell key="cell" type="square" bezelStyle="shadowlessSquare" image="speed" imagePosition="only" alignment="center" imageScaling="proportionallyUpOrDown" inset="2" id="Aiu-eh-hd9">
                                    <behavior key="behavior" pushIn="YES" lightByBackground="YES" lightByGray="YES"/>
=======
                            <button fixedFrame="YES" translatesAutoresizingMaskIntoConstraints="NO" id="EIi-qd-glM" userLabel="Right Button">
                                <rect key="frame" x="272" y="27" width="36" height="30"/>
                                <autoresizingMask key="autoresizingMask" flexibleMaxX="YES" flexibleMinY="YES"/>
                                <buttonCell key="cell" type="square" bezelStyle="shadowlessSquare" image="speed" imagePosition="only" alignment="center" imageScaling="proportionallyUpOrDown" inset="2" maxAcceleratorLevel="5" id="Aiu-eh-hd9">
                                    <behavior key="behavior" lightByBackground="YES" lightByGray="YES" multiLevelAccelerator="YES"/>
>>>>>>> 63705ebc
                                    <font key="font" metaFont="system"/>
                                </buttonCell>
                                <connections>
                                    <action selector="rightButtonAction:" target="-2" id="mQT-3l-E7s"/>
                                </connections>
                            </button>
<<<<<<< HEAD
                            <button translatesAutoresizingMaskIntoConstraints="NO" id="10x-bg-xlj" userLabel="Left Button">
                                <rect key="frame" x="159" y="29" width="24" height="24"/>
                                <constraints>
                                    <constraint firstAttribute="width" constant="24" id="2E4-Ht-wMT"/>
                                    <constraint firstAttribute="height" constant="24" id="EMj-8F-Sxr"/>
                                </constraints>
                                <buttonCell key="cell" type="square" bezelStyle="shadowlessSquare" image="speedl" imagePosition="only" alignment="center" imageScaling="proportionallyUpOrDown" inset="2" id="ijT-3Y-AK2">
                                    <behavior key="behavior" pushIn="YES" lightByBackground="YES" lightByGray="YES"/>
=======
                            <button fixedFrame="YES" translatesAutoresizingMaskIntoConstraints="NO" id="10x-bg-xlj" userLabel="Left Button">
                                <rect key="frame" x="170" y="27" width="36" height="30"/>
                                <autoresizingMask key="autoresizingMask" flexibleMaxX="YES" flexibleMinY="YES"/>
                                <buttonCell key="cell" type="square" bezelStyle="shadowlessSquare" image="speedl" imagePosition="only" alignment="center" imageScaling="proportionallyUpOrDown" inset="2" maxAcceleratorLevel="5" id="ijT-3Y-AK2">
                                    <behavior key="behavior" lightByBackground="YES" lightByGray="YES" multiLevelAccelerator="YES"/>
>>>>>>> 63705ebc
                                    <font key="font" metaFont="system"/>
                                </buttonCell>
                                <connections>
                                    <action selector="leftButtonAction:" target="-2" id="WRV-J4-Hq8"/>
                                </connections>
                            </button>
                            <textField horizontalHuggingPriority="251" verticalHuggingPriority="750" alphaValue="0.5" translatesAutoresizingMaskIntoConstraints="NO" id="QTI-wi-oyB" userLabel="Right Button Label">
                                <rect key="frame" x="287" y="35" width="32" height="12"/>
                                <constraints>
                                    <constraint firstAttribute="height" constant="12" id="rn3-Sw-gl7"/>
                                    <constraint firstAttribute="width" constant="28" id="ygE-Mh-HRU"/>
                                </constraints>
                                <textFieldCell key="cell" scrollable="YES" lineBreakMode="clipping" allowsUndo="NO" sendsActionOnEndEditing="YES" alignment="left" title="32x" id="ULE-u4-k9L">
                                    <font key="font" metaFont="system" size="10"/>
                                    <color key="textColor" name="textColor" catalog="System" colorSpace="catalog"/>
                                    <color key="backgroundColor" name="textBackgroundColor" catalog="System" colorSpace="catalog"/>
                                </textFieldCell>
                            </textField>
                            <button verticalHuggingPriority="750" translatesAutoresizingMaskIntoConstraints="NO" id="YvW-zG-QiW" userLabel="Settings Button">
                                <rect key="frame" x="385" y="35" width="14" height="14"/>
                                <constraints>
                                    <constraint firstAttribute="width" constant="14" id="FBK-0C-gcn"/>
                                    <constraint firstAttribute="height" constant="14" id="nWg-Z7-Zhc"/>
                                </constraints>
                                <buttonCell key="cell" type="square" bezelStyle="shadowlessSquare" image="NSActionTemplate" imagePosition="only" alignment="center" alternateImage="NSActionTemplate" imageScaling="proportionallyDown" inset="2" id="tPP-JA-L7s">
                                    <behavior key="behavior" pushIn="YES" lightByBackground="YES" lightByGray="YES"/>
                                    <font key="font" metaFont="system"/>
                                </buttonCell>
                                <connections>
                                    <action selector="settingsButtonAction:" target="-2" id="2Yu-Jn-GXF"/>
                                </connections>
                            </button>
                            <textField horizontalHuggingPriority="251" verticalHuggingPriority="750" alphaValue="0.5" translatesAutoresizingMaskIntoConstraints="NO" id="GgV-Cc-sk0" userLabel="Right Label">
                                <rect key="frame" x="378" y="12" width="62" height="14"/>
                                <constraints>
                                    <constraint firstAttribute="width" constant="58" id="sDf-om-KlV"/>
                                </constraints>
                                <textFieldCell key="cell" scrollable="YES" lineBreakMode="clipping" sendsActionOnEndEditing="YES" alignment="center" title="9:99:99" id="1XQ-Mt-jmZ">
                                    <font key="font" metaFont="smallSystem"/>
                                    <color key="textColor" name="textColor" catalog="System" colorSpace="catalog"/>
                                    <color key="backgroundColor" name="textBackgroundColor" catalog="System" colorSpace="catalog"/>
                                </textFieldCell>
                            </textField>
                            <button translatesAutoresizingMaskIntoConstraints="NO" id="gxw-pJ-Lcg">
                                <rect key="frame" x="208" y="29" width="24" height="24"/>
                                <constraints>
                                    <constraint firstAttribute="width" constant="24" id="7xv-qQ-n43"/>
                                    <constraint firstAttribute="height" constant="24" id="wi7-Km-eiK"/>
                                </constraints>
                                <buttonCell key="cell" type="square" bezelStyle="shadowlessSquare" image="play" imagePosition="only" alignment="center" alternateImage="pause" state="on" imageScaling="proportionallyUpOrDown" inset="2" id="mWQ-R0-GGr">
                                    <behavior key="behavior" pushIn="YES" changeContents="YES" lightByContents="YES"/>
                                    <font key="font" metaFont="system"/>
                                </buttonCell>
                                <connections>
                                    <action selector="playButtonAction:" target="-2" id="JbM-wO-FAa"/>
                                </connections>
                            </button>
                            <textField horizontalHuggingPriority="251" verticalHuggingPriority="750" fixedFrame="YES" alphaValue="0.5" translatesAutoresizingMaskIntoConstraints="NO" id="qOq-6a-7j7">
                                <rect key="frame" x="198" y="20" width="44" height="12"/>
                                <autoresizingMask key="autoresizingMask" flexibleMaxX="YES" flexibleMinY="YES"/>
                                <textFieldCell key="cell" scrollable="YES" lineBreakMode="clipping" sendsActionOnEndEditing="YES" alignment="center" title="999:99" id="Pw8-rd-mUu">
                                    <font key="font" metaFont="system" size="10"/>
                                    <color key="textColor" name="labelColor" catalog="System" colorSpace="catalog"/>
                                    <color key="backgroundColor" name="controlColor" catalog="System" colorSpace="catalog"/>
                                </textFieldCell>
                            </textField>
                            <slider verticalHuggingPriority="750" translatesAutoresizingMaskIntoConstraints="NO" id="SAG-kc-FAt" userLabel="Volume Slider">
                                <rect key="frame" x="46" y="34" width="69" height="15"/>
                                <constraints>
                                    <constraint firstAttribute="width" constant="69" id="5EN-dK-jOP"/>
                                </constraints>
                                <sliderCell key="cell" controlSize="small" continuous="YES" state="on" alignment="left" maxValue="100" doubleValue="50" tickMarkPosition="above" sliderType="linear" id="ncp-01-dCG"/>
                                <connections>
                                    <action selector="volumeSliderChanges:" target="-2" id="5AA-pG-FOc"/>
                                </connections>
                            </slider>
                            <button verticalHuggingPriority="750" misplaced="YES" translatesAutoresizingMaskIntoConstraints="NO" id="wy6-h4-fsN">
                                <rect key="frame" x="409" y="35" width="14" height="14"/>
                                <constraints>
                                    <constraint firstAttribute="height" constant="14" id="Rv3-oS-0Hu"/>
                                    <constraint firstAttribute="width" constant="14" id="yzN-B1-5gA"/>
                                </constraints>
                                <buttonCell key="cell" type="square" bezelStyle="shadowlessSquare" image="playlist" imagePosition="only" alignment="center" alternateImage="playlist" imageScaling="proportionallyDown" inset="2" id="ZPD-PJ-11g">
                                    <behavior key="behavior" pushIn="YES" lightByBackground="YES" lightByGray="YES"/>
                                    <font key="font" metaFont="system"/>
                                </buttonCell>
                                <connections>
                                    <action selector="playlistButtonAction:" target="-2" id="eI6-wE-TKG"/>
                                </connections>
                            </button>
                        </subviews>
                        <constraints>
                            <constraint firstItem="EIi-qd-glM" firstAttribute="top" secondItem="OiF-pA-8Sd" secondAttribute="top" constant="11" id="19J-AW-dth"/>
                            <constraint firstItem="wy6-h4-fsN" firstAttribute="leading" secondItem="YvW-zG-QiW" secondAttribute="trailing" constant="11" id="6uo-LX-tAd"/>
                            <constraint firstItem="NBD-MV-OuG" firstAttribute="leading" secondItem="OiF-pA-8Sd" secondAttribute="leading" constant="2" id="72g-fy-o5h"/>
                            <constraint firstAttribute="bottom" secondItem="NBD-MV-OuG" secondAttribute="bottom" constant="12" id="7Jy-5x-USp"/>
                            <constraint firstItem="gxw-pJ-Lcg" firstAttribute="leading" secondItem="10x-bg-xlj" secondAttribute="trailing" constant="25" id="C5Q-BE-NQl"/>
                            <constraint firstItem="gxw-pJ-Lcg" firstAttribute="top" secondItem="OiF-pA-8Sd" secondAttribute="top" constant="11" id="CBt-v9-IKk"/>
                            <constraint firstItem="SAG-kc-FAt" firstAttribute="leading" secondItem="2py-h1-0km" secondAttribute="trailing" constant="8" id="D7r-1r-RAg"/>
                            <constraint firstItem="2py-h1-0km" firstAttribute="leading" secondItem="OiF-pA-8Sd" secondAttribute="leading" constant="16" id="G5q-Ix-iSL"/>
                            <constraint firstAttribute="bottom" secondItem="GgV-Cc-sk0" secondAttribute="bottom" constant="12" id="JVf-zk-FZE"/>
                            <constraint firstItem="Yg9-Sd-sWy" firstAttribute="leading" relation="greaterThanOrEqual" secondItem="SAG-kc-FAt" secondAttribute="trailing" constant="8" id="JZb-uM-l66"/>
                            <constraint firstAttribute="trailing" secondItem="wy6-h4-fsN" secondAttribute="trailing" constant="16" id="N38-df-Pr9"/>
                            <constraint firstItem="gxw-pJ-Lcg" firstAttribute="centerX" secondItem="OiF-pA-8Sd" secondAttribute="centerX" id="Omt-FZ-m1d"/>
                            <constraint firstItem="Yg9-Sd-sWy" firstAttribute="top" secondItem="OiF-pA-8Sd" secondAttribute="top" constant="17" id="V3q-eS-4TC"/>
                            <constraint firstItem="10x-bg-xlj" firstAttribute="leading" secondItem="Yg9-Sd-sWy" secondAttribute="trailing" constant="8" id="bH4-gR-KzH"/>
                            <constraint firstItem="EIi-qd-glM" firstAttribute="leading" secondItem="gxw-pJ-Lcg" secondAttribute="trailing" constant="25" id="cJT-Pe-szx"/>
                            <constraint firstItem="GgV-Cc-sk0" firstAttribute="leading" secondItem="eBP-6g-bAT" secondAttribute="trailing" constant="2" id="exB-rF-Yot"/>
                            <constraint firstItem="eBP-6g-bAT" firstAttribute="leading" secondItem="NBD-MV-OuG" secondAttribute="trailing" constant="2" id="g5q-vC-OGb"/>
                            <constraint firstAttribute="height" constant="64" id="g84-xP-093"/>
                            <constraint firstItem="QTI-wi-oyB" firstAttribute="top" secondItem="OiF-pA-8Sd" secondAttribute="top" constant="17" id="jS2-YP-VdM"/>
                            <constraint firstAttribute="bottom" secondItem="eBP-6g-bAT" secondAttribute="bottom" constant="11" id="lGU-KV-JXB"/>
                            <constraint firstItem="wy6-h4-fsN" firstAttribute="top" secondItem="OiF-pA-8Sd" secondAttribute="top" constant="15" id="ltp-E1-fer"/>
                            <constraint firstItem="10x-bg-xlj" firstAttribute="top" secondItem="OiF-pA-8Sd" secondAttribute="top" constant="11" id="qQu-WW-eR6"/>
                            <constraint firstItem="QTI-wi-oyB" firstAttribute="leading" secondItem="EIi-qd-glM" secondAttribute="trailing" constant="8" id="r1a-G2-I1e"/>
                            <constraint firstAttribute="trailing" secondItem="GgV-Cc-sk0" secondAttribute="trailing" constant="2" id="sgJ-oR-QEJ"/>
                            <constraint firstAttribute="width" constant="440" id="uS6-LZ-gyf"/>
                            <constraint firstItem="SAG-kc-FAt" firstAttribute="top" secondItem="OiF-pA-8Sd" secondAttribute="top" constant="16" id="wIg-92-XDQ"/>
                            <constraint firstItem="YvW-zG-QiW" firstAttribute="top" secondItem="OiF-pA-8Sd" secondAttribute="top" constant="15" id="wnr-6p-18l"/>
                            <constraint firstItem="2py-h1-0km" firstAttribute="top" secondItem="OiF-pA-8Sd" secondAttribute="top" constant="11" id="wuk-mx-e29"/>
                        </constraints>
                    </visualEffectView>
                    <visualEffectView wantsLayer="YES" appearanceType="vibrantDark" blendingMode="withinWindow" material="appearanceBased" state="followsWindowActiveState" translatesAutoresizingMaskIntoConstraints="NO" id="epo-S6-QVB" userLabel="SideBar">
                        <rect key="frame" x="680" y="0.0" width="240" height="355"/>
                        <constraints>
                            <constraint firstAttribute="width" constant="240" id="1BL-aP-tHS"/>
                        </constraints>
                        <shadow key="shadow" blurRadius="12">
                            <color key="color" white="0.0" alpha="0.5" colorSpace="calibratedWhite"/>
                        </shadow>
                    </visualEffectView>
                    <visualEffectView wantsLayer="YES" appearanceType="vibrantDark" blendingMode="withinWindow" material="dark" state="followsWindowActiveState" translatesAutoresizingMaskIntoConstraints="NO" id="g0O-v5-RQj">
                        <rect key="frame" x="8" y="277" width="197" height="48"/>
                        <subviews>
                            <textField horizontalHuggingPriority="251" verticalHuggingPriority="750" translatesAutoresizingMaskIntoConstraints="NO" id="Ofw-1d-N4T" userLabel="OSD">
                                <rect key="frame" x="14" y="12" width="169" height="24"/>
                                <textFieldCell key="cell" scrollable="YES" lineBreakMode="clipping" sendsActionOnEndEditing="YES" alignment="left" title="On Screen Display" id="JAn-Yu-XA2">
                                    <font key="font" size="20" name=".AppleSystemUIFont"/>
                                    <color key="textColor" name="textColor" catalog="System" colorSpace="catalog"/>
                                    <color key="backgroundColor" name="textBackgroundColor" catalog="System" colorSpace="catalog"/>
                                </textFieldCell>
                            </textField>
                        </subviews>
                        <constraints>
                            <constraint firstItem="Ofw-1d-N4T" firstAttribute="top" secondItem="g0O-v5-RQj" secondAttribute="top" constant="12" id="IM4-SR-9E7"/>
                            <constraint firstItem="Ofw-1d-N4T" firstAttribute="leading" secondItem="g0O-v5-RQj" secondAttribute="leading" constant="16" id="mZR-4R-ihe"/>
                            <constraint firstAttribute="trailing" secondItem="Ofw-1d-N4T" secondAttribute="trailing" constant="16" id="yCc-xv-Z5S"/>
                            <constraint firstAttribute="bottom" secondItem="Ofw-1d-N4T" secondAttribute="bottom" constant="12" id="yni-EQ-Iew"/>
                        </constraints>
                    </visualEffectView>
                    <visualEffectView wantsLayer="YES" appearanceType="vibrantDark" blendingMode="withinWindow" material="appearanceBased" state="followsWindowActiveState" translatesAutoresizingMaskIntoConstraints="NO" id="Tdb-EA-alw">
                        <rect key="frame" x="0.0" y="-60" width="680" height="60"/>
                        <constraints>
                            <constraint firstAttribute="height" constant="60" id="sUc-WO-8kQ"/>
                        </constraints>
                    </visualEffectView>
                    <visualEffectView wantsLayer="YES" appearanceType="vibrantDark" blendingMode="withinWindow" material="appearanceBased" state="followsWindowActiveState" translatesAutoresizingMaskIntoConstraints="NO" id="oX4-0N-but">
                        <rect key="frame" x="260" y="130" width="160" height="96"/>
                        <subviews>
                            <progressIndicator wantsLayer="YES" horizontalHuggingPriority="750" verticalHuggingPriority="750" maxValue="100" bezeled="NO" indeterminate="YES" style="spinning" translatesAutoresizingMaskIntoConstraints="NO" id="uZe-PA-1Id">
                                <rect key="frame" x="64" y="44" width="32" height="32"/>
                                <constraints>
                                    <constraint firstAttribute="width" constant="32" id="7BK-Wc-K9S"/>
                                    <constraint firstAttribute="height" constant="32" id="7n9-7n-g3H"/>
                                </constraints>
                            </progressIndicator>
                            <textField horizontalHuggingPriority="251" verticalHuggingPriority="750" allowsCharacterPickerTouchBarItem="NO" translatesAutoresizingMaskIntoConstraints="NO" id="2gH-wF-EpI">
                                <rect key="frame" x="6" y="20" width="148" height="17"/>
                                <constraints>
                                    <constraint firstAttribute="height" constant="17" id="yt3-1K-dDJ"/>
                                </constraints>
                                <textFieldCell key="cell" scrollable="YES" lineBreakMode="clipping" sendsActionOnEndEditing="YES" alignment="center" title="Buffering... 100%" id="3fe-fP-yMB">
                                    <font key="font" metaFont="system"/>
                                    <color key="textColor" name="labelColor" catalog="System" colorSpace="catalog"/>
                                    <color key="backgroundColor" name="controlColor" catalog="System" colorSpace="catalog"/>
                                </textFieldCell>
                            </textField>
                            <textField horizontalHuggingPriority="251" verticalHuggingPriority="750" allowsCharacterPickerTouchBarItem="NO" translatesAutoresizingMaskIntoConstraints="NO" id="hlZ-5D-Wag">
                                <rect key="frame" x="6" y="8" width="148" height="11"/>
                                <constraints>
                                    <constraint firstAttribute="height" constant="11" id="zg3-Qp-YfX"/>
                                </constraints>
                                <textFieldCell key="cell" controlSize="mini" scrollable="YES" lineBreakMode="clipping" sendsActionOnEndEditing="YES" alignment="center" title="Label" id="WOE-SX-krh">
                                    <font key="font" metaFont="miniSystem"/>
                                    <color key="textColor" name="disabledControlTextColor" catalog="System" colorSpace="catalog"/>
                                    <color key="backgroundColor" name="controlColor" catalog="System" colorSpace="catalog"/>
                                </textFieldCell>
                            </textField>
                        </subviews>
                        <constraints>
                            <constraint firstAttribute="bottom" secondItem="hlZ-5D-Wag" secondAttribute="bottom" constant="8" id="DDG-Yw-RfA"/>
                            <constraint firstItem="hlZ-5D-Wag" firstAttribute="leading" secondItem="oX4-0N-but" secondAttribute="leading" constant="8" id="Pie-eY-Ftg"/>
                            <constraint firstItem="uZe-PA-1Id" firstAttribute="centerX" secondItem="oX4-0N-but" secondAttribute="centerX" id="Qfn-MA-rHy"/>
                            <constraint firstItem="2gH-wF-EpI" firstAttribute="leading" secondItem="oX4-0N-but" secondAttribute="leading" constant="8" id="RLx-4b-Scw"/>
                            <constraint firstAttribute="trailing" secondItem="hlZ-5D-Wag" secondAttribute="trailing" constant="8" id="W3A-Hg-brL"/>
                            <constraint firstAttribute="trailing" secondItem="2gH-wF-EpI" secondAttribute="trailing" constant="8" id="dDH-ph-Yex"/>
                            <constraint firstAttribute="bottom" secondItem="2gH-wF-EpI" secondAttribute="bottom" constant="20" id="ddz-PD-RB3"/>
                            <constraint firstAttribute="height" constant="96" id="djw-BU-Feb"/>
                            <constraint firstAttribute="width" constant="160" id="ehe-F5-vKu"/>
                            <constraint firstItem="uZe-PA-1Id" firstAttribute="top" secondItem="oX4-0N-but" secondAttribute="top" constant="20" id="sio-TN-E1P"/>
                        </constraints>
                    </visualEffectView>
                </subviews>
                <constraints>
                    <constraint firstAttribute="trailing" secondItem="Tdb-EA-alw" secondAttribute="trailing" id="Mqd-Wb-vqq"/>
                    <constraint firstAttribute="trailing" secondItem="epo-S6-QVB" secondAttribute="trailing" constant="-240" id="PAj-s6-32e"/>
                    <constraint firstItem="oX4-0N-but" firstAttribute="centerY" secondItem="se5-gp-TjO" secondAttribute="centerY" id="XlV-7n-jPb"/>
                    <constraint firstItem="g0O-v5-RQj" firstAttribute="top" secondItem="se5-gp-TjO" secondAttribute="top" constant="30" id="ZYi-IR-UCt"/>
                    <constraint firstItem="g0O-v5-RQj" firstAttribute="leading" secondItem="se5-gp-TjO" secondAttribute="leading" constant="8" id="a6R-6Y-zu3"/>
                    <constraint firstItem="epo-S6-QVB" firstAttribute="top" secondItem="se5-gp-TjO" secondAttribute="top" id="jpv-dz-Kql"/>
                    <constraint firstItem="oX4-0N-but" firstAttribute="centerX" secondItem="se5-gp-TjO" secondAttribute="centerX" id="kfR-hG-8ee"/>
                    <constraint firstItem="TRx-2V-Gr3" firstAttribute="leading" secondItem="se5-gp-TjO" secondAttribute="leading" id="ofB-WP-9dW"/>
                    <constraint firstAttribute="trailing" secondItem="TRx-2V-Gr3" secondAttribute="trailing" id="te1-wi-BbH"/>
                    <constraint firstAttribute="bottom" secondItem="Tdb-EA-alw" secondAttribute="bottom" constant="-60" id="vP1-IE-sbB"/>
                    <constraint firstItem="TRx-2V-Gr3" firstAttribute="top" secondItem="se5-gp-TjO" secondAttribute="top" id="wGB-mn-a6f"/>
                    <constraint firstItem="Tdb-EA-alw" firstAttribute="leading" secondItem="se5-gp-TjO" secondAttribute="leading" id="wYH-h6-46f"/>
                    <constraint firstAttribute="bottom" secondItem="epo-S6-QVB" secondAttribute="bottom" id="zBx-AY-VlK"/>
                </constraints>
            </view>
            <connections>
                <outlet property="delegate" destination="-2" id="0bl-1N-AYu"/>
            </connections>
            <point key="canvasLocation" x="125" y="238.5"/>
        </window>
    </objects>
    <resources>
        <image name="NSActionTemplate" width="14" height="14"/>
        <image name="mute" width="21" height="16"/>
        <image name="pause" width="24" height="24"/>
        <image name="play" width="24" height="24"/>
        <image name="playlist" width="14" height="10"/>
        <image name="speed" width="24" height="24"/>
        <image name="speedl" width="24" height="24"/>
        <image name="volume" width="21" height="16"/>
    </resources>
</document><|MERGE_RESOLUTION|>--- conflicted
+++ resolved
@@ -43,11 +43,7 @@
             <windowStyleMask key="styleMask" titled="YES" closable="YES" miniaturizable="YES" resizable="YES" fullSizeContentView="YES"/>
             <windowPositionMask key="initialPositionMask" leftStrut="YES" rightStrut="YES" topStrut="YES" bottomStrut="YES"/>
             <rect key="contentRect" x="196" y="240" width="680" height="355"/>
-<<<<<<< HEAD
-            <rect key="screenRect" x="0.0" y="0.0" width="1600" height="900"/>
-=======
             <rect key="screenRect" x="0.0" y="0.0" width="1280" height="777"/>
->>>>>>> 63705ebc
             <view key="contentView" id="se5-gp-TjO">
                 <rect key="frame" x="0.0" y="0.0" width="680" height="355"/>
                 <autoresizingMask key="autoresizingMask" widthSizable="YES" heightSizable="YES"/>
@@ -129,44 +125,28 @@
                                     <action selector="muteButtonAction:" target="-2" id="wUf-9f-uHT"/>
                                 </connections>
                             </button>
-<<<<<<< HEAD
                             <button translatesAutoresizingMaskIntoConstraints="NO" id="EIi-qd-glM" userLabel="Right Button">
                                 <rect key="frame" x="257" y="29" width="24" height="24"/>
                                 <constraints>
                                     <constraint firstAttribute="width" constant="24" id="KMp-bQ-6E5"/>
                                     <constraint firstAttribute="height" constant="24" id="jMe-zC-CIx"/>
                                 </constraints>
-                                <buttonCell key="cell" type="square" bezelStyle="shadowlessSquare" image="speed" imagePosition="only" alignment="center" imageScaling="proportionallyUpOrDown" inset="2" id="Aiu-eh-hd9">
-                                    <behavior key="behavior" pushIn="YES" lightByBackground="YES" lightByGray="YES"/>
-=======
-                            <button fixedFrame="YES" translatesAutoresizingMaskIntoConstraints="NO" id="EIi-qd-glM" userLabel="Right Button">
-                                <rect key="frame" x="272" y="27" width="36" height="30"/>
-                                <autoresizingMask key="autoresizingMask" flexibleMaxX="YES" flexibleMinY="YES"/>
                                 <buttonCell key="cell" type="square" bezelStyle="shadowlessSquare" image="speed" imagePosition="only" alignment="center" imageScaling="proportionallyUpOrDown" inset="2" maxAcceleratorLevel="5" id="Aiu-eh-hd9">
                                     <behavior key="behavior" lightByBackground="YES" lightByGray="YES" multiLevelAccelerator="YES"/>
->>>>>>> 63705ebc
                                     <font key="font" metaFont="system"/>
                                 </buttonCell>
                                 <connections>
                                     <action selector="rightButtonAction:" target="-2" id="mQT-3l-E7s"/>
                                 </connections>
                             </button>
-<<<<<<< HEAD
                             <button translatesAutoresizingMaskIntoConstraints="NO" id="10x-bg-xlj" userLabel="Left Button">
                                 <rect key="frame" x="159" y="29" width="24" height="24"/>
                                 <constraints>
                                     <constraint firstAttribute="width" constant="24" id="2E4-Ht-wMT"/>
                                     <constraint firstAttribute="height" constant="24" id="EMj-8F-Sxr"/>
                                 </constraints>
-                                <buttonCell key="cell" type="square" bezelStyle="shadowlessSquare" image="speedl" imagePosition="only" alignment="center" imageScaling="proportionallyUpOrDown" inset="2" id="ijT-3Y-AK2">
-                                    <behavior key="behavior" pushIn="YES" lightByBackground="YES" lightByGray="YES"/>
-=======
-                            <button fixedFrame="YES" translatesAutoresizingMaskIntoConstraints="NO" id="10x-bg-xlj" userLabel="Left Button">
-                                <rect key="frame" x="170" y="27" width="36" height="30"/>
-                                <autoresizingMask key="autoresizingMask" flexibleMaxX="YES" flexibleMinY="YES"/>
                                 <buttonCell key="cell" type="square" bezelStyle="shadowlessSquare" image="speedl" imagePosition="only" alignment="center" imageScaling="proportionallyUpOrDown" inset="2" maxAcceleratorLevel="5" id="ijT-3Y-AK2">
                                     <behavior key="behavior" lightByBackground="YES" lightByGray="YES" multiLevelAccelerator="YES"/>
->>>>>>> 63705ebc
                                     <font key="font" metaFont="system"/>
                                 </buttonCell>
                                 <connections>
