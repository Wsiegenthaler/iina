--- conflicted
+++ resolved
@@ -343,15 +343,8 @@
     pip.delegate = self
     return pip
   }()
-<<<<<<< HEAD
-
-  @available(macOS 10.12, *)
-  lazy var pipVideo: NSViewController = {
-    return NSViewController()
-  }()
-=======
+
   var pipVideo: NSViewController!
->>>>>>> 66438f55
 
   // MARK: - Initialization
 
@@ -1210,13 +1203,7 @@
       } else {
         videoView.frame = NSRect(x: 0, y: 0, width: w.frame.width, height: w.frame.height)
       }
-<<<<<<< HEAD
-    } else if (!isInPIP) {
-=======
-
     } else if (pipStatus == .notInPIP) {
-
->>>>>>> 66438f55
       let frame = NSRect(x: 0, y: 0, width: w.contentView!.frame.width, height: w.contentView!.frame.height)
 
       if isInInteractiveMode {
@@ -2176,12 +2163,7 @@
     
     pipVideo = NSViewController()
     pipVideo.view = videoView
-<<<<<<< HEAD
-    pip.aspectRatio = NSSize(width: player.info.videoWidth!, height: player.info.videoHeight!)
     pip.playing = !player.info.isPaused
-=======
-    pip.playing = !playerCore.info.isPaused
->>>>>>> 66438f55
     pip.title = window?.title
     
     pip.presentAsPicture(inPicture: pipVideo)
