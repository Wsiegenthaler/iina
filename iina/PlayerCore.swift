//
//  PlayerCore.swift
//  iina
//
//  Created by lhc on 8/7/16.
//  Copyright © 2016年 lhc. All rights reserved.
//

import Cocoa

class PlayerCore: NSObject {

  static let shared = PlayerCore()

  let ud: UserDefaults = UserDefaults.standard

  lazy var mainWindow: MainWindowController = MainWindowController()
  lazy var mpvController: MPVController = MPVController()
<<<<<<< HEAD
    
    
  // These are just previews. Please update if find full lists.
  let supportedVideoFormat: [String] = ["mp4", "mkv", "mov"]
  let supportedSubtitleFormat: [String] = ["srt", "ass", "ssa"]

  
=======

>>>>>>> d6a2733f
  lazy var info: PlaybackInfo = PlaybackInfo()

  var syncPlayTimeTimer: Timer?

  var statusPaused: Bool = false

  var displayOSD: Bool = true

  var isMpvTerminated: Bool = false

  // test seeking
  var triedUsingExactSeekForCurrentFile: Bool = false
  var useExactSeekForCurrentFile: Bool = true

  // need enter fullscreen for nect file
  var needEnterFullScreenForNextMedia: Bool = true

  // MARK: - Control commands

  // Open a file
  func openFile(_ url: URL?) {
    let path = url?.path
    guard path != nil else {
      Utility.log("Error: empty file path or url")
      return
    }
    // Utility.log("Open File \(path!)")
    info.isPaused = false
    info.currentURL = url!
    info.isNetworkResource = false
    mainWindow.showWindow(nil)
    mainWindow.windowDidOpen()
    // Send load file command
    info.fileLoading = true
    mpvController.command(.loadfile, args: [path])
  }

  func openURLString(_ str: String) {
    info.isPaused = false
    info.currentURL = URL(string: str)
    info.isNetworkResource = true
    mainWindow.showWindow(nil)
    mainWindow.windowDidOpen()
    // Send load file command
    info.fileLoading = true
    mpvController.command(.loadfile, args: [str])
  }

  func startMPV() {
    mpvController.mpvInit()
  }

  func startMPVOpenGLCB(_ videoView: VideoView) {
    let mpvGLContext = mpvController.mpvInitCB()
    videoView.mpvGLContext = OpaquePointer(mpvGLContext)
  }

  // Terminate mpv
  func terminateMPV(sendQuit: Bool = true) {
    guard !isMpvTerminated else { return }
    syncPlayTimeTimer?.invalidate()
    if mainWindow.isWindowLoaded {
      mainWindow.videoView.uninit()
      mainWindow.videoView.clearGLContext()
    }
    if sendQuit {
      mpvController.mpvQuit()
    }
    isMpvTerminated = true
  }

  // MARK: - MPV commands

  /** Pause / resume. Reset speed to 0 when pause. */
  func togglePause(_ set: Bool?) {
    if let setPause = set {
      mpvController.setFlag(MPVOption.PlaybackControl.pause, setPause)
      if setPause {
        setSpeed(0)
      }
    } else {
      if (info.isPaused) {
        mpvController.setFlag(MPVOption.PlaybackControl.pause, false)
      } else {
        mpvController.setFlag(MPVOption.PlaybackControl.pause, true)
        setSpeed(0)
      }
    }
  }

  func stop() {
    mpvController.command(.stop)
    syncPlayTimeTimer?.invalidate()
  }

  func toogleMute(_ set: Bool?) {
    let newState = set ?? !mpvController.getFlag(MPVOption.Audio.mute)
    mpvController.setFlag(MPVOption.Audio.mute, newState)
  }

  func seek(percent: Double, forceExact: Bool = false) {
    let useExact = forceExact ? true : ud.bool(forKey: Preference.Key.useExactSeek)
    let seekMode = useExact ? "absolute-percent+exact" : "absolute-percent"
    mpvController.command(.seek, args: ["\(percent)", seekMode], checkError: false)
  }

  func seek(relativeSecond: Double, option: Preference.SeekOption) {
    switch option {

    case .relative:
      mpvController.command(.seek, args: ["\(relativeSecond)", "relative"], checkError: false)

    case .extract:
      mpvController.command(.seek, args: ["\(relativeSecond)", "relative+exact"], checkError: false)

    case .auto:
      // for each file , try use exact and record interval first
      if !triedUsingExactSeekForCurrentFile {
        mpvController.recordedSeekTimeListener = { interval in
          // if seek time < 0.05, then can use exact
          self.useExactSeekForCurrentFile = interval < 0.05
        }
        mpvController.needRecordSeekTime = true
        triedUsingExactSeekForCurrentFile = true
      }
      let seekMode = useExactSeekForCurrentFile ? "relative+exact" : "relative"
      mpvController.command(.seek, args: ["\(relativeSecond)", seekMode], checkError: false)

    }
  }

  func seek(absoluteSecond: Double) {
    mpvController.command(.seek, args: ["\(absoluteSecond)", "absolute+exact"])
  }

  func frameStep(backwards: Bool) {
    if backwards {
      mpvController.command(.frameBackStep)
    } else {
      mpvController.command(.frameStep)
    }
  }

  func screenShot() {
    let option = ud.bool(forKey: Preference.Key.screenshotIncludeSubtitle) ? "subtitles" : "video"
    mpvController.command(.screenshot, args: [option])
  }

  func abLoop() {
    // may subject to change
    mpvController.command(.abLoop)
    let a = mpvController.getDouble(MPVOption.PlaybackControl.abLoopA)
    let b = mpvController.getDouble(MPVOption.PlaybackControl.abLoopB)
    if a == 0 && b == 0 {
      info.abLoopStatus = 0
    } else if b != 0 {
      info.abLoopStatus = 2
    } else {
      info.abLoopStatus = 1
    }
  }

  func setVolume(_ volume: Int) {
    let realVolume = volume.constrain(min: 0, max: 100)
    info.volume = realVolume
    mpvController.setInt(MPVOption.Audio.volume, realVolume)
    ud.set(realVolume, forKey: Preference.Key.softVolume)
  }

  func setTrack(_ index: Int, forType: MPVTrack.TrackType) {
    let name: String
    switch forType {
    case .audio:
      name = MPVOption.TrackSelection.aid
    case .video:
      name = MPVOption.TrackSelection.vid
    case .sub:
      name = MPVOption.TrackSelection.sid
    case .secondSub:
      name = MPVOption.Subtitles.secondarySid
    }
    mpvController.setInt(name, index)
    getSelectedTracks()
  }

  /** Set speed. A negative speed -x means slow by x times */
  func setSpeed(_ speed: Double) {
    let realSpeed = Utility.toRealSpeed(fromDisplaySpeed: speed)
    mpvController.setDouble(MPVOption.PlaybackControl.speed, realSpeed)
    info.playSpeed = realSpeed
  }

  func setVideoAspect(_ aspect: String) {
    if AppData.aspectRegex.matches(aspect) {
      mpvController.setString(MPVProperty.videoAspect, aspect)
      info.unsureAspect = aspect
    } else {
      mpvController.setString(MPVProperty.videoAspect, "-1")
      // if not a aspect string, set aspect to default, and also the info string.
      info.unsureAspect = "Default"
    }
  }

  func setVideoRotate(_ degree: Int) {
    if AppData.rotations.index(of: degree)! >= 0 {
      mpvController.setInt(MPVOption.Video.videoRotate, degree)
      info.rotation = degree
    }
  }

  func setFlip(_ enable: Bool) {
    if enable {
      if info.flipFilter == nil {
        let vf = MPVFilter.flip()
        addVideoFilter(vf)
        info.flipFilter = vf
      }
    } else {
      if let vf = info.flipFilter {
        removeVideoFiler(vf)
        info.flipFilter = nil
      }
    }
  }

  func setMirror(_ enable: Bool) {
    if enable {
      if info.mirrorFilter == nil {
        let vf = MPVFilter.mirror()
        addVideoFilter(vf)
        info.mirrorFilter = vf
      }
    } else {
      if let vf = info.mirrorFilter {
        removeVideoFiler(vf)
        info.mirrorFilter = nil
      }
    }
  }

  func toggleDeinterlace(_ enable: Bool) {
    mpvController.setFlag(MPVOption.Video.deinterlace, enable)
  }

  enum VideoEqualizerType {
    case brightness, contrast, saturation, gamma, hue
  }

  func setVideoEqualizer(forOption option: VideoEqualizerType, value: Int) {
    let optionName: String
    switch option {
    case .brightness:
      optionName = MPVOption.Equalizer.brightness
    case .contrast:
      optionName = MPVOption.Equalizer.contrast
    case .saturation:
      optionName = MPVOption.Equalizer.saturation
    case .gamma:
      optionName = MPVOption.Equalizer.gamma
    case .hue:
      optionName = MPVOption.Equalizer.hue
    }
    mpvController.command(.set, args: [optionName, value.toStr()])
  }

  func loadExternalAudioFile(_ url: URL) {
    mpvController.command(.audioAdd, args: [url.path], checkError: false, returnValueCallback: { (returnCode: Int32) in
      if returnCode >= 0 {
        return
      }
      Utility.showAlert(message: "Unsupported external audio file.")
    })
    getTrackInfo()
    getSelectedTracks()
  }

  func loadExternalSubFile(_ url: URL) {
    mpvController.command(.subAdd, args: [url.path], checkError: false, returnValueCallback: { (returnCode: Int32) in
      if returnCode >= 0 {
        return
      }
      Utility.showAlert(message: "Unsupported external subtitle.")
    })
    getTrackInfo()
    getSelectedTracks()
  }

  func setAudioDelay(_ delay: Double) {
    mpvController.setDouble(MPVOption.Audio.audioDelay, delay)
  }

  func setSubDelay(_ delay: Double) {
    mpvController.setDouble(MPVOption.Subtitles.subDelay, delay)
  }

  func addToPlaylist(_ path: String) {
    mpvController.command(.loadfile, args: [path, "append"])
  }

  func clearPlaylist() {
    mpvController.command(.playlistClear)
  }

  func removeFromPlaylist(index: Int) {
    mpvController.command(.playlistRemove, args: ["\(index)"])
  }

  func playFile(_ path: String) {
    mpvController.command(.loadfile, args: [path, "replace"])
    getPLaylist()
  }

  func playFileInPlaylist(_ pos: Int) {
    info.jumppedFromPlaylist = true
    mpvController.setInt(MPVProperty.playlistPos, pos)
    getPLaylist()
  }

  func navigateInPlaylist(nextOrPrev: Bool) {
    info.jumppedFromPlaylist = true
    mpvController.command(nextOrPrev ? .playlistNext : .playlistPrev)
  }

  func playChapter(_ pos: Int) {
    let chapter = info.chapters[pos]
    mpvController.command(.seek, args: ["\(chapter.time.second)", "absolute"])
    // need to update time pos
    syncUITime()
  }

  func setCrop(fromString str: String) {
    let vwidth = info.videoWidth!
    let vheight = info.videoHeight!
    if let aspect = Aspect(string: str) {
      let cropped = NSMakeSize(CGFloat(vwidth), CGFloat(vheight)).crop(withAspect: aspect)
      let vf = MPVFilter.crop(w: Int(cropped.width), h: Int(cropped.height), x: nil, y: nil)
      setCrop(fromFilter: vf)
      // warning! may should not update it here
      info.unsureCrop = str
      info.cropFilter = vf
    } else {
      if let filter = info.cropFilter {
        removeVideoFiler(filter)
        info.unsureCrop = "None"
      }
    }
  }

  func setCrop(fromFilter filter: MPVFilter) {
    filter.label = "iina_crop"
    addVideoFilter(filter)
    info.cropFilter = filter
  }

  func setAudioEq(fromFilter filter: MPVFilter) {
    filter.label = "iina_aeq"
    addAudioFilter(filter)
    info.audioEqFilter = filter
  }

  func removeAudioEqFilter() {
    if let prevFilter = info.audioEqFilter {
      removeAudioFilter(prevFilter)
      info.audioEqFilter = nil
    }
  }

  func addVideoFilter(_ filter: MPVFilter) {
    mpvController.command(.vf, args: ["add", filter.stringFormat])
  }

  func removeVideoFiler(_ filter: MPVFilter) {
    mpvController.command(.vf, args: ["del", filter.stringFormat])
  }

  func addAudioFilter(_ filter: MPVFilter) {
    mpvController.command(.af, args: ["add", filter.stringFormat])
  }

  func removeAudioFilter(_ filter: MPVFilter) {
    mpvController.command(.af, args: ["del", filter.stringFormat])
  }

  /** Scale is a double value in [-100, -1] + [1, 100] */
  func setSubScale(_ scale: Double) {
    if scale > 0 {
      mpvController.setDouble(MPVOption.Subtitles.subScale, scale)
    } else {
      mpvController.setDouble(MPVOption.Subtitles.subScale, -scale)
    }
  }

  func setSubTextColor(_ colorString: String) {
    mpvController.setString("options/" + MPVOption.Subtitles.subColor, colorString)
  }

  func setSubTextSize(_ size: Double) {
    mpvController.setDouble("options/" + MPVOption.Subtitles.subFontSize, size)
  }

  func setSubTextBold(_ bold: Bool) {
    mpvController.setFlag("options/" + MPVOption.Subtitles.subBold, bold)
  }

  func setSubTextBorderColor(_ colorString: String) {
    mpvController.setString("options/" + MPVOption.Subtitles.subBorderColor, colorString)
  }

  func setSubTextBorderSize(_ size: Double) {
    mpvController.setDouble("options/" + MPVOption.Subtitles.subBorderSize, size)
  }

  func setSubTextBgColor(_ colorString: String) {
    mpvController.setString("options/" + MPVOption.Subtitles.subBackColor, colorString)
  }

  func setSubEncoding(_ encoding: String) {
    mpvController.setString(MPVOption.Subtitles.subCodepage, encoding)
    info.subEncoding = encoding
  }

  func setSubFont(_ font: String) {
    mpvController.setString(MPVOption.Subtitles.subFont, font)
  }

  func execKeyCode(_ code: String) {
    mpvController.command(.keypress, args: [code])
  }

  // MARK: - Other

  func fileStarted() {
//    DispatchQueue.main.sync {
//      mainWindow.showWindow(self)
//    }
  }

  /** This function is called right after file loaded. Should load all meta info here. */
  func fileLoaded() {
    guard let vwidth = info.videoWidth, let vheight = info.videoHeight else {
      Utility.fatal("Cannot get video width and height")
      return
    }
    syncPlayTimeTimer?.invalidate()
    triedUsingExactSeekForCurrentFile = false
    info.fileLoading = false
    DispatchQueue.main.sync {
      self.getTrackInfo()
      self.getSelectedTracks()
      self.getPLaylist()
      self.getChapters()
      syncPlayTimeTimer = Timer.scheduledTimer(timeInterval: TimeInterval(AppData.getTimeInterval),
                                               target: self, selector: #selector(self.syncUITime), userInfo: nil, repeats: true)
      mainWindow.updateTitle()
      if #available(OSX 10.12.2, *) {
        mainWindow.setupTouchBarUI()
      }
      mainWindow.adjustFrameByVideoSize(vwidth, vheight)
      // whether enter full screen
      if needEnterFullScreenForNextMedia {
        if ud.bool(forKey: Preference.Key.fullScreenWhenOpen) && !mainWindow.isInFullScreen {
          mainWindow.window?.toggleFullScreen(self)
        }
        // only enter fullscreen for first file
        needEnterFullScreenForNextMedia = false
      }
    }
  }

  func notifyMainWindowVideoSizeChanged() {
    guard let dwidth = info.displayWidth, let dheight = info.displayHeight else {
      Utility.fatal("Cannot get video width and height")
      return
    }
    if dwidth != 0 && dheight != 0 {
      DispatchQueue.main.sync {
        mainWindow.adjustFrameByVideoSize(dwidth, dheight)
      }
    }
  }

  // MARK: - Sync with UI in MainWindow

  // difficult to use option set
  enum SyncUIOption {
    case time
    case timeAndCache
    case playButton
    case muteButton
    case chapterList
    case playlist
  }

  func syncUITime() {
    if info.isNetworkResource {
      syncUI(.timeAndCache)
    } else {
      syncUI(.time)
    }
  }

  func syncUI(_ option: SyncUIOption) {
    // if window not loaded, ignore
    guard mainWindow.isWindowLoaded else { return }

    switch option {
    case .time:
      let time = mpvController.getInt(MPVProperty.timePos)
      info.videoPosition!.second = time
      DispatchQueue.main.async {
        self.mainWindow.updatePlayTime(withDuration: false, andProgressBar: true)
      }

    case .timeAndCache:
      let time = mpvController.getInt(MPVProperty.timePos)
      info.videoPosition!.second = time
      info.pausedForCache = mpvController.getFlag(MPVProperty.pausedForCache)
      info.cacheSize = mpvController.getInt(MPVProperty.cacheSize)
      info.cacheUsed = mpvController.getInt(MPVProperty.cacheUsed)
      info.cacheSpeed = mpvController.getInt(MPVProperty.cacheSpeed)
      info.cacheTime = mpvController.getInt(MPVProperty.demuxerCacheTime)
      info.bufferingState = mpvController.getInt(MPVProperty.cacheBufferingState)
      DispatchQueue.main.async {
        self.mainWindow.updatePlayTime(withDuration: true, andProgressBar: true)
        self.mainWindow.updateNetworkState()
      }

    case .playButton:
      let pause = mpvController.getFlag(MPVOption.PlaybackControl.pause)
      info.isPaused = pause
      DispatchQueue.main.async {
        self.mainWindow.updatePlayButtonState(pause ? NSOffState : NSOnState)
      }

    case .muteButton:
      let mute = mpvController.getFlag(MPVOption.Audio.mute)
      DispatchQueue.main.async {
        self.mainWindow.muteButton.state = mute ? NSOnState : NSOffState
      }

    case .chapterList:
      DispatchQueue.main.async {
        // this should avoid sending reload when table view is not ready
        if self.mainWindow.sideBarStatus == .playlist {
          self.mainWindow.playlistView.chapterTableView.reloadData()
        }
      }

    case .playlist:
      DispatchQueue.main.async {
        if self.mainWindow.sideBarStatus == .playlist {
          self.mainWindow.playlistView.playlistTableView.reloadData()
        }
      }
    }
  }

  func sendOSD(_ osd: OSDMessage) {

    // if window not loaded, ignore
    guard mainWindow.isWindowLoaded else { return }

    DispatchQueue.main.async {
      self.mainWindow.displayOSD(osd)
    }
  }

  func errorOpeningFileAndCloseMainWindow() {
    DispatchQueue.main.async {
      Utility.showAlert(message: "Cannot open file or stream!")
      self.mainWindow.close()
    }
  }

  // MARK: - Getting info

  func getTrackInfo() {
    info.audioTracks.removeAll(keepingCapacity: true)
    info.videoTracks.removeAll(keepingCapacity: true)
    info.subTracks.removeAll(keepingCapacity: true)
    let trackCount = mpvController.getInt(MPVProperty.trackListCount)
    for index in 0..<trackCount {
      // get info for each track
      let track = MPVTrack(id:         mpvController.getInt(MPVProperty.trackListNId(index)),
                           type:       MPVTrack.TrackType(rawValue: mpvController.getString(MPVProperty.trackListNType(index))!)!,
                           isDefault:  mpvController.getFlag(MPVProperty.trackListNDefault(index)),
                           isForced:   mpvController.getFlag(MPVProperty.trackListNForced(index)),
                           isSelected: mpvController.getFlag(MPVProperty.trackListNSelected(index)),
                           isExternal: mpvController.getFlag(MPVProperty.trackListNExternal(index)))
      track.srcId = mpvController.getInt(MPVProperty.trackListNSrcId(index))
      track.title = mpvController.getString(MPVProperty.trackListNTitle(index))
      track.lang = mpvController.getString(MPVProperty.trackListNLang(index))
      track.codec = mpvController.getString(MPVProperty.trackListNCodec(index))
      track.externalFilename = mpvController.getString(MPVProperty.trackListNExternalFilename(index))
      // add to lists
      switch track.type {
      case .audio:
        info.audioTracks.append(track)
      case .video:
        info.videoTracks.append(track)
      case .sub:
        info.subTracks.append(track)
      default:
        break
      }
    }
  }

  private func getSelectedTracks() {
    info.aid = mpvController.getInt(MPVOption.TrackSelection.aid)
    info.vid = mpvController.getInt(MPVOption.TrackSelection.vid)
    info.sid = mpvController.getInt(MPVOption.TrackSelection.sid)
    info.secondSid = mpvController.getInt(MPVOption.Subtitles.secondarySid)
  }

  func getPLaylist() {
    info.playlist.removeAll()
    let playlistCount = mpvController.getInt(MPVProperty.playlistCount)
    for index in 0..<playlistCount {
      let playlistItem = MPVPlaylistItem(filename:  mpvController.getString(MPVProperty.playlistNFilename(index))!,
                                         isCurrent: mpvController.getFlag(MPVProperty.playlistNCurrent(index)),
                                         isPlaying: mpvController.getFlag(MPVProperty.playlistNPlaying(index)),
                                         title:     mpvController.getString(MPVProperty.playlistNTitle(index)))
      info.playlist.append(playlistItem)
    }
  }

  func getChapters() {
    info.chapters.removeAll()
    let chapterCount = mpvController.getInt(MPVProperty.chapterListCount)
    if chapterCount == 0 {
      return
    }
    for index in 0..<chapterCount {
      let chapter = MPVChapter(title:     mpvController.getString(MPVProperty.chapterListNTitle(index)),
                               startTime: mpvController.getInt(MPVProperty.chapterListNTime(index)),
                               index:     index)
      info.chapters.append(chapter)
    }
  }

}<|MERGE_RESOLUTION|>--- conflicted
+++ resolved
@@ -16,17 +16,11 @@
 
   lazy var mainWindow: MainWindowController = MainWindowController()
   lazy var mpvController: MPVController = MPVController()
-<<<<<<< HEAD
-    
-    
+
   // These are just previews. Please update if find full lists.
   let supportedVideoFormat: [String] = ["mp4", "mkv", "mov"]
   let supportedSubtitleFormat: [String] = ["srt", "ass", "ssa"]
 
-  
-=======
-
->>>>>>> d6a2733f
   lazy var info: PlaybackInfo = PlaybackInfo()
 
   var syncPlayTimeTimer: Timer?
