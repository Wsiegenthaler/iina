--- conflicted
+++ resolved
@@ -35,27 +35,14 @@
 
 IINA uses mpv for media playback. To build IINA, you can either fetch copies of these libraries we have already built (using the instructions below) or build them yourself by skipping to [these instructions](#building-mpv-manually).
 
-<<<<<<< HEAD
-	### Using the pre-compiled libraries
-
-	1. Download pre-compiled libraries by running
-	```console
-	./other/download_libs.sh
-	```
-
-	2. Open iina.xcodeproj in the [latest public version of Xcode](https://itunes.apple.com/us/app/xcode/id497799835). *IINA may not build if you use any other version.*
-
-	3. Build the project.
-=======
 ### Using the pre-compiled libraries
->>>>>>> 6e5d26bf
 
 1. Download pre-compiled libraries by running
 ```console
 ./other/download_libs.sh
 ```
 
-2. Open iina.xcworkspace in the [latest public version of Xcode](https://itunes.apple.com/us/app/xcode/id497799835). *IINA may not build if you use any other version.*
+2. Open iina.xcodeproj in the [latest public version of Xcode](https://itunes.apple.com/us/app/xcode/id497799835). *IINA may not build if you use any other version.*
 
 3. Build the project.
 
@@ -98,11 +85,7 @@
 	$ port contents mpv | grep '\.dylib$' | xargs other/change_lib_dependencies.rb /opt/local
 	```
 
-<<<<<<< HEAD
-	5. Open iina.xcodeproj in the [latest public version of Xcode](https://itunes.apple.com/us/app/xcode/id497799835). *IINA may not build if you use any other version.*
-=======
-5. Open iina.xcworkspace in the [latest public version of Xcode](https://itunes.apple.com/us/app/xcode/id497799835). *IINA may not build if you use any other version.*
->>>>>>> 6e5d26bf
+5. Open iina.xcodeproj in the [latest public version of Xcode](https://itunes.apple.com/us/app/xcode/id497799835). *IINA may not build if you use any other version.*
 
 6. Remove all of references to .dylib files from the Frameworks group in the sidebar and drag all the .dylib files in `deps/lib` to that group.
 
